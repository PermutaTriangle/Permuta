# tox (https://tox.readthedocs.io/) is a tool for running tests
# in multiple virtualenvs. This configuration file will run the
# test suite on all supported python versions. To use it, "pip install tox"
# and then run "tox" from this directory.

[tox]
envlist =
    flake8, mypy, pylint, black
    py{37,38,39},
    pypy37

[default]
basepython=python3.8

[testenv]
description = run test
basepython =
    py37: python3.7
    py38: python3.8
    py39: python3.9
    pypy37: pypy3
deps =
    pytest==6.2.4
    pytest-timeout==1.4.2
commands = pytest

[pytest]
addopts = --doctest-modules --doctest-ignore-import-errors
testpaths = tests permuta README.rst
markers = slow: marks tests as slow (deselect with '-m "not slow"')

[testenv:flake8]
description = run flake8 (linter)
basepython = {[default]basepython}
skip_install = True
deps =
    flake8==3.9.2
    flake8-isort==4.0.0
commands =
    flake8 --isort-show-traceback permuta tests setup.py

[testenv:pylint]
description = run pylint (static code analysis)
basepython = {[default]basepython}
deps =
    pylint==2.8.3
commands = pylint permuta

[testenv:mypy]
description = run mypy (static type checker)
basepython = {[default]basepython}
deps =
    mypy==0.902
commands = mypy

[testenv:black]
description = check that comply with autoformating
basepython = {[default]basepython}
deps =
<<<<<<< HEAD
    black==21.7b0
=======
    black==21.6b0
>>>>>>> 4cdc7990
commands = black --check --diff .<|MERGE_RESOLUTION|>--- conflicted
+++ resolved
@@ -57,9 +57,5 @@
 description = check that comply with autoformating
 basepython = {[default]basepython}
 deps =
-<<<<<<< HEAD
     black==21.7b0
-=======
-    black==21.6b0
->>>>>>> 4cdc7990
 commands = black --check --diff .