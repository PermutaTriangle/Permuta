--- conflicted
+++ resolved
@@ -36,12 +36,7 @@
 skip_install = True
 deps =
     flake8==3.8.3
-<<<<<<< HEAD
     flake8-isort==3.0.1
-=======
-    flake8-isort==3.0.0
-    isort==4.3.21
->>>>>>> 10f736df
 commands =
     flake8 --isort-show-traceback permuta tests setup.py
 
