# tox (https://tox.readthedocs.io/) is a tool for running tests
# in multiple virtualenvs. This configuration file will run the
# test suite on all supported python versions. To use it, "pip install tox"
# and then run "tox" from this directory.

[tox]
envlist =
    flake8, mypy, pylint, black
    py{,37,38,39},
    pypy37

[default]
basepython=python3.8

[testenv]
description = run test
basepython =
    py37: python3.7
    py38: python3.8
    py39: python3.9
    pypy37: pypy3
deps =
    pytest==6.2.3
    pytest-timeout==1.4.2
commands = pytest

[pytest]
addopts = --doctest-modules --doctest-ignore-import-errors
testpaths = tests permuta README.rst
markers = slow: marks tests as slow (deselect with '-m "not slow"')

[testenv:flake8]
description = run flake8 (linter)
basepython = {[default]basepython}
skip_install = True
deps =
    flake8==3.9.1
    flake8-isort==4.0.0
commands =
    flake8 --isort-show-traceback permuta tests setup.py

[testenv:pylint]
description = run pylint (static code analysis)
basepython = {[default]basepython}
deps =
    pylint==2.5.3
commands = pylint permuta

[testenv:mypy]
description = run mypy (static type checker)
basepython = {[default]basepython}
deps =
    mypy==0.782
commands = mypy

[testenv:black]
description = check that comply with autoformating
basepython = {[default]basepython}
deps =
<<<<<<< HEAD
    black==21.4b1
=======
    black==21.4b0
>>>>>>> 0b0ccd22
commands = black --check --diff .<|MERGE_RESOLUTION|>--- conflicted
+++ resolved
@@ -57,9 +57,5 @@
 description = check that comply with autoformating
 basepython = {[default]basepython}
 deps =
-<<<<<<< HEAD
     black==21.4b1
-=======
-    black==21.4b0
->>>>>>> 0b0ccd22
 commands = black --check --diff .