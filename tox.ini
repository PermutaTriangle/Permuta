--- conflicted
+++ resolved
@@ -58,9 +58,5 @@
 description = check that comply with autoformating
 basepython = {[default]basepython}
 deps =
-<<<<<<< HEAD
-    black==21.10b0
-=======
     black==22.10.0
->>>>>>> 77b20dec
 commands = black --check --diff .