--- conflicted
+++ resolved
@@ -57,9 +57,5 @@
 description = check that comply with autoformating
 basepython = {[default]basepython}
 deps =
-<<<<<<< HEAD
     black==21.4b2
-=======
-    black==21.4b1
->>>>>>> 85af8976
 commands = black --check --diff .