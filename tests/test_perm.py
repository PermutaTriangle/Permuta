--- conflicted
+++ resolved
@@ -1056,16 +1056,10 @@
     assert not (Perm())
 
 def test_ascii_plot():
-<<<<<<< HEAD
-    assert Perm()._ascii_plot() == ''
-    assert Perm((0, ))._ascii_plot() == '*'
-    assert Perm((1, 2, 4, 0, 3, 5))._ascii_plot() == '          *\n    *      \n        *  \n  *        \n*          \n      *    '
-=======
-    assert Perm(()).ascii_plot() == ''
-    assert Perm((0)).ascii_plot() == ' |\n-\u25cf-\n |'
+    assert Perm().ascii_plot() == ''
+    assert Perm((0, )).ascii_plot() == ' |\n-\u25cf-\n |'
     assert Perm((0, 1)).ascii_plot(cell_size=2) == '  |  |\n  |  |\n--+--●--\n  |  |\n  |  |\n--●--+--\n  |  |\n  |  |'
     assert Perm((1, 2, 4, 0, 3, 5)).ascii_plot() == ' | | | | | |\n-+-+-+-+-+-●-\n | | | | | |\n-+-+-●-+-+-+-\n | | | | | |\n-+-+-+-+-●-+-\n | | | | | |\n-+-●-+-+-+-+-\n | | | | | |\n-●-+-+-+-+-+-\n | | | | | |\n-+-+-+-●-+-+-\n | | | | | |'
->>>>>>> bff85b43
     for _ in range(10):
         perm = Perm.random(random.randint(0, 20))
         plot = perm.ascii_plot(cell_size=0).split('\n')
