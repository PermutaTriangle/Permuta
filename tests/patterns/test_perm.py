import itertools
import random
from collections import deque
from math import factorial

import pytest

from permuta import LoTriMatrix, Matrix, MeshPatt, Perm


def test_from_iterable_validated():
    with pytest.raises(ValueError):
        Perm.from_iterable_validated([0, 1, 1])
    with pytest.raises(ValueError):
        Perm.from_iterable_validated([1, 0, 1])
    with pytest.raises(ValueError):
        Perm.from_iterable_validated([0, 0])
    with pytest.raises(ValueError):
        Perm.from_iterable_validated([1])
    with pytest.raises(ValueError):
        Perm.from_iterable_validated((1,))
    with pytest.raises(TypeError):
        Perm.from_iterable_validated(101)
    with pytest.raises(TypeError):
        Perm.from_iterable_validated(-234)
    with pytest.raises(TypeError):
        Perm.from_iterable_validated(None)
    with pytest.raises(TypeError):
        Perm.from_iterable_validated([0.1, 0.2, 0.3])
    with pytest.raises(ValueError):
        Perm.from_iterable_validated("132")
    with pytest.raises(ValueError):
        Perm.from_iterable_validated("134")
    with pytest.raises(ValueError):
        Perm.from_iterable_validated("112")
    with pytest.raises(ValueError):
        Perm.from_iterable_validated("5")
    try:
        Perm.from_iterable_validated(())
        Perm.from_iterable_validated((1, 0))
        Perm.from_iterable_validated([5, 1, 0, 2, 4, 3])
        Perm.from_iterable_validated("1302")
    except (ValueError, TypeError):
        pytest.fail("Exception raised when it shouldn't")


def test_to_standard():
    def gen(perm):
        res = list(perm)
        add = 0
        for i in perm.inverse():
            add += random.randint(0, 10)
            res[i] += add
        return Perm(res)

    perm = Perm.to_standard(x for x in range(10))
    Perm.to_standard(x for x in range(3, 10))

    for _ in range(100):
        perm = Perm.random(random.randint(0, 20))
        assert perm == Perm.to_standard(perm)
        assert perm == Perm.to_standard(gen(perm))

    assert Perm.to_standard("aaa") == Perm((0, 1, 2))
    assert Perm.to_standard("cba") == Perm((2, 1, 0))


def test_from_integer():
    assert Perm.from_integer(123) == Perm((0, 1, 2))
    assert Perm.from_integer(321) == Perm((2, 1, 0))
    assert Perm.from_integer(201) == Perm((2, 0, 1))
    assert Perm.from_integer(0) == Perm((0,))
    assert Perm.from_integer(1) == Perm((0,))
    assert Perm.from_integer(123456789) == Perm((0, 1, 2, 3, 4, 5, 6, 7, 8))
    assert Perm.from_integer(9876543210) == Perm((9, 8, 7, 6, 5, 4, 3, 2, 1, 0))


def test_from_string():
    assert Perm.from_string("203451") == Perm((2, 0, 3, 4, 5, 1))
    assert Perm.from_string("40132") == Perm((4, 0, 1, 3, 2))
    assert Perm.from_string("0") == Perm((0,))

    for _ in range(100):
        perm = Perm.random(random.randint(0, 10))
        assert perm == Perm.from_string("".join(map(str, perm)))


def test_str_representation():
    assert str(Perm((0, 2, 1))) == "021"
    assert (
        str(Perm((0, 11, 1, 10, 2, 9, 3, 8, 4, 7, 5, 6)))
        == "(0)(11)(1)(10)(2)(9)(3)(8)(4)(7)(5)(6)"
    )
    assert str(Perm(())) == "\u03B5"


def test_of_length():
    assert list(Perm.of_length(3)) == [
        Perm((0, 1, 2)),
        Perm((0, 2, 1)),
        Perm((1, 0, 2)),
        Perm((1, 2, 0)),
        Perm((2, 0, 1)),
        Perm((2, 1, 0)),
    ]
    assert list(Perm.of_length(0)) == [Perm(())]
    assert list(Perm.of_length(1)) == [Perm((0,))]


def test_first():
    assert list(Perm.first(3)) == [Perm(()), Perm((0,)), Perm((0, 1))]
    assert list(Perm.first(0)) == []
    assert list(Perm.first(1)) == [Perm(())]
    assert list(Perm.first(11)) == [
        Perm(()),
        Perm((0,)),
        Perm((0, 1)),
        Perm((1, 0)),
        Perm((0, 1, 2)),
        Perm((0, 2, 1)),
        Perm((1, 0, 2)),
        Perm((1, 2, 0)),
        Perm((2, 0, 1)),
        Perm((2, 1, 0)),
        Perm((0, 1, 2, 3)),
    ]


def test_one_based():
    assert Perm.one_based((4, 1, 3, 2)) == Perm((3, 0, 2, 1))
    assert Perm.one_based((1,)) == Perm((0,))
    assert Perm.one_based(()) == Perm()

    for _ in range(100):
        p = list(range(1, random.randint(2, 20)))
        random.shuffle(p)
        assert Perm.one_based(p) == Perm([i - 1 for i in p])


def test_identity():
    for length in range(11):
        assert Perm.identity(length) == Perm(range(length))


def test_random():
    for length in range(11):
        for _ in range(10):
            perm = Perm.random(length)
            assert len(perm) == length
            assert set(perm) == set(range(length))


def test_monotone_decreasing():
    for length in range(11):
        assert Perm.monotone_decreasing(length) == Perm(range(length - 1, -1, -1))


def test_unrank():
    counter = 0
    for n in range(8):
        for i, perm in enumerate(itertools.permutations(range(n))):
            assert Perm(perm) == Perm.unrank(i, n) == Perm.unrank(counter)
            counter += 1
    with pytest.raises(AssertionError):
        Perm.unrank(-1)
    with pytest.raises(AssertionError):
        Perm.unrank(6, 3)


def test_contained_in():
    def generate_contained(n, perm):
        for i in range(len(perm), n):
            r = random.randint(1, len(perm) + 1)
            for i in range(len(perm)):
                if perm[i] >= r:
                    perm[i] += 1
            x = random.randint(0, len(perm))
            perm = perm[:x] + [r] + perm[x:]
        return Perm(perm)

    assert Perm([3, 7, 0, 8, 1, 6, 5, 2, 4]).contained_in(
        Perm([3, 7, 0, 8, 1, 6, 5, 2, 4])
    )
    assert Perm([3, 7, 0, 8, 1, 6, 5, 2, 4]).contains(Perm([3, 7, 0, 8, 1, 6, 5, 2, 4]))
    assert Perm([]).contained_in(Perm([]))
    assert Perm([]).contained_in(Perm([3, 7, 0, 8, 1, 6, 5, 2, 4]))
    assert Perm([0]).contained_in(Perm([0]))
    assert not Perm([7, 3, 0, 8, 1, 6, 5, 2, 4]).contained_in(
        Perm([3, 7, 0, 8, 1, 6, 5, 2, 4])
    )

    for i in range(100):
        n = random.randint(0, 4)
        patt = Perm.random(n)
        perm = generate_contained(random.randint(n, 8), list(patt))
        assert patt.contained_in(perm)
        assert perm.contains(patt)

    assert not Perm([0]).contained_in(Perm([]))
    assert not Perm([0, 1]).contained_in(Perm([]))
    assert not Perm([0, 1]).contained_in(Perm([0]))
    assert not Perm([1, 0]).contained_in(Perm([0, 1]))
    assert not Perm([0, 1, 2]).contained_in(Perm([0, 1]))
    assert not Perm([1, 0, 2]).contained_in(Perm([0, 1, 3, 4, 2]))
    assert not Perm([0, 1, 2]).contained_in(Perm([2, 1, 3, 0]))
    assert not Perm([2, 1, 3, 0]).contained_in(Perm([2, 0, 3, 1]))
    assert not Perm([0, 2, 1]).contained_in(Perm([2, 0, 1, 3]))
    assert not Perm([2, 0, 1, 3]).contained_in(Perm([5, 3, 2, 7, 1, 0, 6, 4]))
    assert not Perm([0, 1, 2, 3]).contained_in(Perm([4, 7, 5, 1, 6, 2, 3, 0]))


def test_left_floor_and_ceiling():
    iterable = Perm([4, 5, 1, 2, 3, 6])
    expected = [
        (-1, -1),  # 4
        (0, -1),  # 5
        (-1, 0),  # 1
        (2, 0),  # 2
        (3, 0),  # 3
        (1, -1),  # 6
    ]
    index = 0
    for fac in iterable.left_floor_and_ceiling():
        assert fac == expected[index]
        index += 1

    iterable = Perm([4, 1, 2, 5, 3])
    expected = [(-1, -1), (-1, 0), (1, 0), (0, -1), (2, 0)]  # 4  # 1  # 2  # 5  # 3
    index = 0
    for fac in iterable.left_floor_and_ceiling():
        assert fac == expected[index]
        index += 1

    iterable = Perm([1, 2, 3])
    expected = [(-1, -1), (0, -1), (1, -1)]  # 1  # 2  # 3
    index = 0
    for fac in iterable.left_floor_and_ceiling():
        assert fac == expected[index]
        index += 1

    iterable = Perm([3, 2, 1])
    expected = [(-1, -1), (-1, 0), (-1, 1)]  # 3  # 2  # 1
    index = 0
    for fac in iterable.left_floor_and_ceiling():
        assert fac == expected[index]
        index += 1
    assert list(Perm(()).left_floor_and_ceiling()) == []
    assert list(Perm((0,)).left_floor_and_ceiling()) == [(-1, -1)]
    assert list(Perm((0, 1)).left_floor_and_ceiling()) == [(-1, -1), (0, -1)]
    assert list(Perm((1, 0)).left_floor_and_ceiling()) == [(-1, -1), (-1, 0)]
    assert list(Perm((2, 1, 0, 3)).left_floor_and_ceiling()) == [
        (-1, -1),
        (-1, 0),
        (-1, 1),
        (0, -1),
    ]
    assert list(Perm((3, 2, 0, 1)).left_floor_and_ceiling()) == [
        (-1, -1),
        (-1, 0),
        (-1, 1),
        (2, 1),
    ]
    assert list(Perm((0, 4, 1, 2, 3)).left_floor_and_ceiling()) == [
        (-1, -1),
        (0, -1),
        (0, 1),
        (2, 1),
        (3, 1),
    ]
    assert list(Perm((1, 2, 4, 3, 0)).left_floor_and_ceiling()) == [
        (-1, -1),
        (0, -1),
        (1, -1),
        (1, 2),
        (-1, 0),
    ]
    assert list(Perm((3, 0, 2, 5, 1, 4)).left_floor_and_ceiling()) == [
        (-1, -1),
        (-1, 0),
        (1, 0),
        (0, -1),
        (1, 2),
        (0, 3),
    ]
    assert list(Perm((2, 5, 0, 3, 4, 1)).left_floor_and_ceiling()) == [
        (-1, -1),
        (0, -1),
        (-1, 0),
        (0, 1),
        (3, 1),
        (2, 0),
    ]
    assert list(Perm((6, 5, 0, 2, 1, 3, 4)).left_floor_and_ceiling()) == [
        (-1, -1),
        (-1, 0),
        (-1, 1),
        (2, 1),
        (2, 3),
        (3, 1),
        (5, 1),
    ]
    assert list(Perm((0, 2, 6, 5, 4, 1, 3)).left_floor_and_ceiling()) == [
        (-1, -1),
        (0, -1),
        (1, -1),
        (1, 2),
        (1, 3),
        (0, 1),
        (1, 4),
    ]
    assert list(Perm((3, 6, 2, 7, 5, 0, 1, 4)).left_floor_and_ceiling()) == [
        (-1, -1),
        (0, -1),
        (-1, 0),
        (1, -1),
        (0, 1),
        (-1, 2),
        (5, 2),
        (0, 4),
    ]
    assert list(Perm((2, 0, 5, 6, 1, 7, 4, 3)).left_floor_and_ceiling()) == [
        (-1, -1),
        (-1, 0),
        (0, -1),
        (2, -1),
        (1, 0),
        (3, -1),
        (0, 2),
        (0, 6),
    ]
    assert list(Perm((8, 5, 0, 7, 1, 2, 4, 6, 3)).left_floor_and_ceiling()) == [
        (-1, -1),
        (-1, 0),
        (-1, 1),
        (1, 0),
        (2, 1),
        (4, 1),
        (5, 1),
        (1, 3),
        (5, 6),
    ]
    assert list(Perm((0, 3, 7, 8, 2, 6, 4, 5, 1)).left_floor_and_ceiling()) == [
        (-1, -1),
        (0, -1),
        (1, -1),
        (2, -1),
        (0, 1),
        (1, 2),
        (1, 5),
        (6, 5),
        (0, 4),
    ]
    assert list(Perm((5, 3, 4, 1, 7, 9, 0, 6, 8, 2)).left_floor_and_ceiling()) == [
        (-1, -1),
        (-1, 0),
        (1, 0),
        (-1, 1),
        (0, -1),
        (4, -1),
        (-1, 3),
        (0, 4),
        (4, 5),
        (3, 1),
    ]
    assert list(Perm((9, 2, 0, 5, 3, 6, 1, 8, 7, 4)).left_floor_and_ceiling()) == [
        (-1, -1),
        (-1, 0),
        (-1, 1),
        (1, 0),
        (1, 3),
        (3, 0),
        (2, 1),
        (5, 0),
        (5, 7),
        (4, 3),
    ]
    assert list(Perm((9, 0, 6, 2, 3, 1, 4, 5, 7, 8, 10)).left_floor_and_ceiling()) == [
        (-1, -1),
        (-1, 0),
        (1, 0),
        (1, 2),
        (3, 2),
        (1, 3),
        (4, 2),
        (6, 2),
        (2, 0),
        (8, 0),
        (0, -1),
    ]
    assert list(Perm((10, 0, 1, 2, 3, 5, 7, 6, 4, 8, 9)).left_floor_and_ceiling()) == [
        (-1, -1),
        (-1, 0),
        (1, 0),
        (2, 0),
        (3, 0),
        (4, 0),
        (5, 0),
        (5, 6),
        (4, 5),
        (6, 0),
        (9, 0),
    ]
    assert list(
        Perm((4, 10, 11, 3, 9, 7, 2, 8, 6, 1, 5, 0)).left_floor_and_ceiling()
    ) == [
        (-1, -1),
        (0, -1),
        (1, -1),
        (-1, 0),
        (0, 1),
        (0, 4),
        (-1, 3),
        (5, 4),
        (0, 5),
        (-1, 6),
        (0, 8),
        (-1, 9),
    ]
    assert list(
        Perm((3, 4, 11, 8, 9, 10, 0, 2, 5, 1, 7, 6)).left_floor_and_ceiling()
    ) == [
        (-1, -1),
        (0, -1),
        (1, -1),
        (1, 2),
        (3, 2),
        (4, 2),
        (-1, 0),
        (6, 0),
        (1, 3),
        (6, 7),
        (8, 3),
        (8, 10),
    ]
    assert list(
        Perm((2, 9, 8, 4, 1, 5, 10, 12, 7, 3, 11, 0, 6)).left_floor_and_ceiling()
    ) == [
        (-1, -1),
        (0, -1),
        (0, 1),
        (0, 2),
        (-1, 0),
        (3, 2),
        (1, -1),
        (6, -1),
        (5, 2),
        (0, 3),
        (6, 7),
        (-1, 4),
        (5, 8),
    ]
    assert list(
        Perm((7, 9, 6, 3, 0, 2, 4, 12, 1, 5, 11, 10, 8)).left_floor_and_ceiling()
    ) == [
        (-1, -1),
        (0, -1),
        (-1, 0),
        (-1, 2),
        (-1, 3),
        (4, 3),
        (3, 2),
        (1, -1),
        (4, 5),
        (6, 2),
        (1, 7),
        (1, 10),
        (0, 1),
    ]
    assert list(
        Perm((8, 3, 4, 12, 5, 13, 2, 6, 1, 7, 9, 10, 11, 0)).left_floor_and_ceiling()
    ) == [
        (-1, -1),
        (-1, 0),
        (1, 0),
        (0, -1),
        (2, 0),
        (3, -1),
        (-1, 1),
        (4, 0),
        (-1, 6),
        (7, 0),
        (0, 3),
        (10, 3),
        (11, 3),
        (-1, 8),
    ]
    assert list(
        Perm((9, 12, 8, 11, 6, 13, 1, 5, 4, 3, 10, 2, 0, 7)).left_floor_and_ceiling()
    ) == [
        (-1, -1),
        (0, -1),
        (-1, 0),
        (0, 1),
        (-1, 2),
        (1, -1),
        (-1, 4),
        (6, 4),
        (6, 7),
        (6, 8),
        (0, 3),
        (6, 9),
        (-1, 6),
        (4, 2),
    ]
    assert list(
        Perm(
            (11, 4, 12, 1, 8, 9, 10, 14, 3, 2, 13, 0, 5, 6, 7)
        ).left_floor_and_ceiling()
    ) == [
        (-1, -1),
        (-1, 0),
        (0, -1),
        (-1, 1),
        (1, 0),
        (4, 0),
        (5, 0),
        (2, -1),
        (3, 1),
        (3, 8),
        (2, 7),
        (-1, 3),
        (1, 4),
        (12, 4),
        (13, 4),
    ]
    assert list(
        Perm(
            (8, 3, 16, 0, 17, 5, 9, 10, 6, 19, 18, 2, 11, 14, 12, 13, 15, 4, 7, 1)
        ).left_floor_and_ceiling()
    ) == [
        (-1, -1),
        (-1, 0),
        (0, -1),
        (-1, 1),
        (2, -1),
        (1, 0),
        (0, 2),
        (6, 2),
        (5, 0),
        (4, -1),
        (4, 9),
        (3, 1),
        (7, 2),
        (12, 2),
        (12, 13),
        (14, 13),
        (13, 2),
        (1, 5),
        (8, 0),
        (3, 11),
    ]


def test_count_occurrences_in():
    assert Perm([]).count_occurrences_in(Perm([4, 1, 2, 3, 0])) == 1
    assert Perm([0]).count_occurrences_in(Perm([4, 1, 2, 3, 0])) == 5
    assert Perm([0, 1]).count_occurrences_in(Perm([4, 1, 2, 3, 0])) == 3
    assert Perm([1, 0]).count_occurrences_in(Perm([4, 1, 2, 3, 0])) == 7
    assert Perm([4, 1, 2, 3, 0]).count_occurrences_in(Perm([])) == 0
    assert Perm([4, 1, 2, 3, 0]).count_occurrences_in(Perm([1, 0])) == 0


def test_count_occurrences_of():
    assert Perm([4, 1, 2, 3, 0]).count_occurrences_of(Perm([1, 0])) == 7
    assert Perm([4, 1, 2, 3, 0]).count_occurrences_of(Perm([0, 1])) == 3
    assert Perm((1, 3, 4, 0, 2, 5)).count_occurrences_of(Perm((0, 2, 1))) == 2
    for _ in range(20):
        perm = Perm.random(random.randint(0, 20))
        for key, val in perm.threepats().items():
            assert perm.count_occurrences_of(key) == val
        for key, val in perm.fourpats().items():
            assert perm.count_occurrences_of(key) == val


def test_occurrences_in():
    assert list(Perm([]).occurrences_in(Perm([4, 1, 2, 3, 0]))) == [()]
    assert sorted(Perm([0]).occurrences_in(Perm([4, 1, 2, 3, 0]))) == [
        (0,),
        (1,),
        (2,),
        (3,),
        (4,),
    ]
    assert sorted(Perm([0, 1]).occurrences_in(Perm([4, 1, 2, 3, 0]))) == [
        (1, 2),
        (1, 3),
        (2, 3),
    ]
    assert sorted(Perm([1, 0]).occurrences_in(Perm([4, 1, 2, 3, 0]))) == [
        (0, 1),
        (0, 2),
        (0, 3),
        (0, 4),
        (1, 4),
        (2, 4),
        (3, 4),
    ]
    assert list(Perm([4, 1, 2, 3, 0]).occurrences_in(Perm([]))) == []
    assert list(Perm([4, 1, 2, 3, 0]).occurrences_in(Perm([1, 0]))) == []
    # Test with colours
    assert sorted(
        Perm([0]).occurrences_in(Perm([4, 1, 2, 3, 0]), [1], [0, 0, 1, 1, 0])
    ) == [(2,), (3,)]
    assert sorted(
        Perm([1, 0]).occurrences_in(Perm([4, 1, 2, 3, 0]), [1, 0], [1, 0, 1, 2, 0])
    ) == [(0, 1), (0, 4), (2, 4)]


def test_apply():
    with pytest.raises(AssertionError):
        Perm((1, 2, 4, 0, 3, 5)).apply(Perm((0, 2, 1, 3)))
    with pytest.raises(AssertionError):
        Perm().apply(Perm((0,)))

    for i in range(100):
        n = random.randint(0, 20)
        lst = [random.randint(0, 10000) for _ in range(n)]
        perm = Perm.random(n)
        res = list(perm.apply(lst))
        for j, k in enumerate(perm.inverse()):
            assert lst[j] == res[k]


def test_direct_sum():
    p1 = Perm((0, 1, 3, 2))
    p2 = Perm((0, 4, 2, 1, 3))
    p3 = Perm((2, 0, 1))
    p4 = Perm((0,))
    p5 = Perm()
    # All together
    result = p1 + p2 + p3 + p4 + p5
    expected = Perm((0, 1, 3, 2, 4, 8, 6, 5, 7, 11, 9, 10, 12))
    assert result == expected
    # Two
    result = p1 + p3
    expected = Perm((0, 1, 3, 2, 6, 4, 5))
    assert result == expected
    # None
    assert p1.direct_sum() == p1
    # Arguments not a permutation
    with pytest.raises(TypeError):
        p1 + None
    with pytest.raises(TypeError):
        p1.direct_sum(p2, None)
    with pytest.raises(TypeError):
        p1.direct_sum(1237)
    with pytest.raises(TypeError):
        p5 + "hahaha"


def test_skew_sum():
    p1 = Perm((0, 1, 3, 2))
    p2 = Perm((0, 4, 2, 1, 3))
    p3 = Perm((2, 0, 1))
    p4 = Perm((0,))
    p5 = Perm()
    # All together
    result = p1.skew_sum(p2, p3, p4, p5)
    expected = Perm((9, 10, 12, 11, 4, 8, 6, 5, 7, 3, 1, 2, 0))
    assert result == expected
    # Two
    result = p1 - p3
    expected = Perm((3, 4, 6, 5, 2, 0, 1))
    assert result == expected
    # None
    assert p1.skew_sum(), p1

    with pytest.raises(TypeError):
        p1 - None
    with pytest.raises(TypeError):
        p2.skew_sum(p2, None)
    with pytest.raises(TypeError):
        p3.skew_sum(1237)
    with pytest.raises(TypeError):
        p5 - "hahaha"


def test_maximal_decreasing_run():
    assert Perm((1, 3, 2, 5, 0, 4)).maximal_decreasing_run() == 2
    assert Perm((0, 1)).maximal_decreasing_run() == 1
    assert Perm((3, 1, 0, 4, 2, 5)).maximal_decreasing_run() == 1
    assert Perm((0,)).maximal_decreasing_run() == 1
    assert Perm((1, 2, 4, 0, 3, 5)).maximal_decreasing_run() == 1
    assert Perm((2, 1, 0)).maximal_decreasing_run() == 3
    assert Perm((5, 2, 4, 1, 0, 3)).maximal_decreasing_run() == 3
    assert Perm((5, 3, 2, 4, 0, 1)).maximal_decreasing_run() == 2
    assert Perm((5, 0, 4, 1, 3, 2)).maximal_decreasing_run() == 4
    assert Perm((2, 0, 5, 4, 1, 3)).maximal_decreasing_run() == 3
    assert Perm((1, 2, 0)).maximal_decreasing_run() == 1
    assert Perm((1, 0)).maximal_decreasing_run() == 2
    assert Perm((2, 0, 1)).maximal_decreasing_run() == 2
    assert Perm((0, 3, 4, 1, 2)).maximal_decreasing_run() == 1
    assert Perm(()).maximal_decreasing_run() == 0
    assert Perm((0, 3, 5, 4, 1, 2)).maximal_decreasing_run() == 2
    assert Perm((0, 1, 2)).maximal_decreasing_run() == 1
    assert Perm((4, 3, 5, 2, 1, 0)).maximal_decreasing_run() == 1
    assert Perm((1, 0, 2)).maximal_decreasing_run() == 1
    assert Perm((0, 2, 1)).maximal_decreasing_run() == 2
    for i in range(1, 100):
        assert Perm.monotone_increasing(i).maximal_decreasing_run() == 1
        assert Perm.monotone_decreasing(i).maximal_decreasing_run() == i


def test_compose():
    p0 = Perm()

    p1 = Perm((0, 3, 1, 2))
    p2 = Perm((2, 1, 0, 3))
    p3 = Perm((1, 3, 0, 2))

    p4 = Perm((1, 0, 2))
    p5 = Perm((0, 1, 2))
    p6 = Perm((2, 1, 0))
    p7 = Perm((2, 0, 1))

    assert p0.compose() == p0
    assert p1.compose() == p1
    assert p4.compose() == p4

    assert p1 * p2 == p3
    assert p1 * p3 == Perm((3, 2, 0, 1))
    assert p2 * p1 == Perm((2, 3, 1, 0))

    assert p4 * p5 * p6 == p7
    assert p5 * p6 * p7 * p4 == p7

    with pytest.raises(AssertionError):
        p1.compose(None)
    with pytest.raises(TypeError):
        p1 * None
    with pytest.raises(AssertionError):
        p2.compose(p2, None)
    with pytest.raises(AssertionError):
        p3.compose(1237)
    with pytest.raises(TypeError):
        p5 * ("hahaha")
    with pytest.raises(TypeError):
        p5 * (p1,)

    with pytest.raises(AssertionError):
        p1.compose(p0)
    with pytest.raises(AssertionError):
        p0.compose(p5)
    with pytest.raises(AssertionError):
        p2.compose(p3, p0)
    with pytest.raises(AssertionError):
        p4.compose(p5, p6, p1)


def test_insert():
    assert Perm(()).insert() == Perm((0,))
    assert Perm(()).insert(0) == Perm((0,))
    assert Perm((0, 1)).insert() == Perm((0, 1, 2))
    assert Perm((0, 1)).insert(0) == Perm((2, 0, 1))
    assert Perm((0, 1)).insert(1) == Perm((0, 2, 1))
    assert Perm((0, 1)).insert(2) == Perm((0, 1, 2))

    assert Perm((2, 0, 1)).insert(2, 1) == Perm((3, 0, 1, 2))
    assert Perm((0, 3, 1, 2)).insert(3, 4) == Perm((0, 3, 1, 4, 2))
    assert Perm((0, 3, 1, 2)).insert(3, 3) == Perm((0, 4, 1, 3, 2))
    assert Perm((0, 3, 1, 2)).insert(1, 0) == Perm((1, 0, 4, 2, 3))

    with pytest.raises(AssertionError):
        Perm((2, 1, 0, 3)).insert(2, 100)
    with pytest.raises(AssertionError):
        Perm((2, 1, 0, 3)).insert(0, 5)
    with pytest.raises(AssertionError):
        Perm((2, 1, 0, 3)).insert(3, -3)


def test_remove():
    assert Perm().remove() == Perm()
    assert Perm((2, 0, 1)).remove() == Perm((0, 1))
    assert Perm((3, 0, 1, 2)).remove(0) == Perm((0, 1, 2))
    assert Perm((2, 0, 1)).remove(2) == Perm((1, 0))
    assert Perm((0,)).remove(0) == Perm()
    assert Perm((3, 0, 1, 2)).remove(3) == Perm((2, 0, 1))
    assert Perm((0, 3, 1, 4, 2)).remove(3) == Perm((0, 3, 1, 2))
    assert Perm((0, 4, 1, 3, 2)).remove(4) == Perm((0, 3, 1, 2))
    assert Perm((1, 0, 4, 2, 3)).remove(0) == Perm((0, 3, 1, 2))
    assert Perm((1, 0, 4, 2, 3)).remove() == Perm((1, 0, 2, 3))
    assert Perm((0, 4, 1, 3, 2)).remove() == Perm((0, 1, 3, 2))
    with pytest.raises(IndexError):
        assert Perm((0, 5, 4, 3, 2, 1)).remove(100)


def test_remove_element():
    assert Perm().remove() == Perm()
    assert Perm((3, 0, 1, 2)).remove_element() == Perm((0, 1, 2))
    assert Perm((3, 0, 2, 1)).remove_element(0) == Perm((2, 1, 0))
    assert Perm((3, 0, 1, 2)).remove_element(1) == Perm((2, 0, 1))
    assert Perm((0, 3, 1, 4, 2)).remove_element(4) == Perm((0, 3, 1, 2))
    assert Perm((0, 4, 1, 3, 2)).remove_element(2) == Perm((0, 3, 1, 2))
    assert Perm((1, 0, 4, 2, 3)).remove_element(1) == Perm((0, 3, 1, 2))
    assert Perm((1, 0, 4, 2, 3)).remove_element() == Perm((1, 0, 2, 3))
    assert Perm((0, 4, 1, 3, 2)).remove_element() == Perm((0, 1, 3, 2))

    with pytest.raises(AssertionError):
        Perm((1, 0, 4, 2, 3)).remove_element(5)
    with pytest.raises(AssertionError):
        Perm((1, 0, 4, 2, 3)).remove_element(51)
    with pytest.raises(AssertionError):
        Perm((1, 0, 4, 2, 3)).remove_element(-5)


def test_inflate():
    assert Perm((0, 1)).inflate([Perm((1, 0)), Perm((2, 1, 0))]) == Perm(
        (1, 0, 4, 3, 2)
    )
    assert Perm((1, 0, 2)).inflate([None, Perm((0, 1)), Perm((0, 1))]) == Perm(
        (2, 0, 1, 3, 4)
    )
    assert Perm((0, 1)).inflate([Perm(), Perm()]) == Perm()


def test_contract_inc_bonds():
    assert Perm().contract_inc_bonds() == Perm()
    assert Perm((0,)).contract_inc_bonds() == Perm((0,))
    assert Perm((0, 1)).contract_inc_bonds() == Perm((0,))
    assert Perm((0, 1, 2)).contract_inc_bonds() == Perm((0,))
    assert Perm((2, 1, 0)).contract_inc_bonds() == Perm((2, 1, 0))
    assert Perm((0, 3, 1, 4, 2)).contract_inc_bonds() == Perm((0, 3, 1, 4, 2))
    assert Perm((1, 0, 4, 2, 3)).contract_inc_bonds() == Perm((1, 0, 3, 2))
    assert Perm((1, 0, 2, 3, 4)).contract_inc_bonds() == Perm((1, 0, 2))
    assert Perm((0, 4, 1, 2, 3)).contract_inc_bonds() == Perm((0, 2, 1))


def test_contract_dec_bonds():
    assert Perm().contract_dec_bonds() == Perm()
    assert Perm((0,)).contract_dec_bonds() == Perm((0,))
    assert Perm((2, 1)).contract_dec_bonds() == Perm((0,))
    assert Perm((2, 1, 0)).contract_dec_bonds() == Perm((0,))
    assert Perm((0, 1, 2)).contract_dec_bonds() == Perm((0, 1, 2))
    assert Perm((0, 3, 1, 4, 2)).contract_dec_bonds() == Perm((0, 3, 1, 4, 2))
    assert Perm((0, 4, 3, 2, 1)).contract_dec_bonds() == Perm((0, 1))
    assert Perm((1, 0, 4, 2, 3)).contract_dec_bonds() == Perm((0, 3, 1, 2))
    assert Perm((0, 4, 1, 3, 2)).contract_dec_bonds() == Perm((0, 3, 1, 2))


def test_contract_bonds():
    assert Perm().contract_bonds() == Perm()
    assert Perm((0,)).contract_bonds() == Perm((0,))
    assert Perm((1, 0)).contract_bonds() == Perm((0,))
    assert Perm((0, 1)).contract_bonds() == Perm((0,))
    assert Perm((2, 1, 0)).contract_bonds() == Perm((0,))
    assert Perm((0, 1, 2)).contract_bonds() == Perm((0,))
    assert Perm((0, 3, 1, 4, 2)).contract_bonds() == Perm((0, 3, 1, 4, 2))
    assert Perm((0, 4, 3, 2, 1)).contract_bonds() == Perm((0, 1))
    assert Perm((1, 0, 4, 2, 3)).contract_bonds() == Perm((0, 2, 1))
    assert Perm((0, 4, 1, 3, 2)).contract_bonds() == Perm((0, 3, 1, 2))
    assert Perm((1, 0, 2, 3, 4)).contract_bonds() == Perm((0, 1))


def test_inverse():
    for i in range(10):
        assert Perm(range(i)) == Perm(range(i)).inverse()
    assert Perm([2, 1, 3, 0]) == Perm([3, 1, 0, 2]).inverse()
    assert Perm((1, 2, 5, 0, 3, 4)).inverse() == Perm((3, 0, 1, 4, 5, 2))
    assert (
        Perm([4, 3, 1, 6, 5, 7, 8, 0, 2]) == Perm([7, 2, 8, 1, 0, 4, 3, 5, 6]).inverse()
    )


def test_reverse():
    assert Perm([5, 2, 3, 0, 4, 6, 1]) == Perm([1, 6, 4, 0, 3, 2, 5]).reverse()
    assert Perm([7, 1, 0, 2, 4, 6, 3, 5]) == Perm([5, 3, 6, 4, 2, 0, 1, 7]).reverse()


def test_complement():
    assert Perm().complement() == Perm()
    assert Perm((0,)).complement() == Perm((0,))
    assert Perm((1, 2, 3, 0, 4)).complement() == Perm((3, 2, 1, 4, 0))
    assert Perm((2, 0, 1)).complement() == Perm((0, 2, 1))
    assert Perm([6, 4, 2, 3, 1, 0, 5]).complement() == Perm([0, 2, 4, 3, 5, 6, 1])
    assert Perm([2, 5, 6, 3, 7, 4, 0, 1]).complement() == Perm([5, 2, 1, 4, 0, 3, 7, 6])


def test_reverse_complement():
    for _ in range(100):
        perm = Perm.random(random.randint(0, 20))
        assert perm.reverse_complement() == perm.rotate().rotate()


def test_rotate_right():
    for i in range(10):
        assert Perm(range(i - 1, -1, -1)) == Perm(range(i)).rotate()
    assert Perm([2, 1, 3, 4, 0, 5, 6]) == Perm([6, 5, 3, 2, 0, 1, 4]).rotate()
    assert Perm([4, 5, 3, 1, 7, 0, 2, 6]) == Perm([4, 7, 1, 0, 2, 6, 3, 5]).rotate()
    assert Perm([0, 1, 2]) == Perm([2, 1, 0]).rotate(5)
    assert Perm([4, 5, 3, 1, 0, 2]) == Perm([4, 5, 3, 1, 0, 2]).rotate(4)


def test_rotate_left():
    for i in range(10):
        assert Perm(list(range(i - 1, -1, -1))) == Perm(range(i)).rotate()
    assert Perm([6, 5, 3, 2, 0, 1, 4]).rotate(-1) == Perm([6, 5, 3, 2, 0, 1, 4]).rotate(
        3
    )
    assert Perm([4, 7, 1, 0, 2, 6, 3, 5]).rotate(-1) == Perm(
        [4, 7, 1, 0, 2, 6, 3, 5]
    ).rotate(7)
    assert Perm([]).rotate(-1) == Perm([]).rotate(-123)


def test_shift_left():
    assert Perm([]) == Perm([]).shift_left()
    assert Perm([0]) == Perm([0]).shift_left()
    assert Perm([0, 1, 2, 3, 4, 5, 6, 7]) == Perm([0, 1, 2, 3, 4, 5, 6, 7]).shift_left(
        0
    )
    assert Perm([0, 1, 2, 3, 4, 5, 6, 7]) == Perm([5, 6, 7, 0, 1, 2, 3, 4]).shift_left(
        3
    )
    assert Perm([0, 1, 2, 3, 4, 5, 6, 7]) == Perm([0, 1, 2, 3, 4, 5, 6, 7]).shift_left(
        800
    )
    assert Perm([0, 1, 2, 3, 4, 5, 6, 7]) == Perm([5, 6, 7, 0, 1, 2, 3, 4]).shift_left(
        403
    )
    assert Perm([0, 1, 2, 3, 4, 5, 6, 7]) == Perm([0, 1, 2, 3, 4, 5, 6, 7]).shift_left(
        -8
    )
    assert Perm([0, 1, 2, 3, 4, 5, 6, 7]) == Perm([5, 6, 7, 0, 1, 2, 3, 4]).shift_left(
        -5
    )


def test_shift_down():
    assert Perm([]) == Perm([]).shift_down(1000)
    assert Perm([0]) == Perm([0]).shift_down(10)
    assert Perm([1, 0, 4, 2, 3, 5]) == Perm([2, 1, 5, 3, 4, 0]).shift_down()
    assert Perm([1, 0, 4, 2, 3, 5]) == Perm([2, 1, 5, 3, 4, 0]).shift_down(13)
    assert Perm([1, 0, 4, 2, 3, 5]) == Perm([5, 4, 2, 0, 1, 3]).shift_down(-2)
    assert Perm([1, 0, 4, 2, 3, 5]) == Perm([5, 4, 2, 0, 1, 3]).shift_down(-8)


def test_flip_horizontal():
    assert Perm().flip_horizontal() == Perm()
    assert Perm((0,)).flip_horizontal() == Perm((0,))
    assert Perm((1, 2, 3, 0, 4)).flip_horizontal() == Perm((3, 2, 1, 4, 0))
    assert Perm((2, 0, 1)).flip_horizontal() == Perm((0, 2, 1))
    assert Perm([6, 4, 2, 3, 1, 0, 5]).flip_horizontal() == Perm([0, 2, 4, 3, 5, 6, 1])
    assert Perm([2, 5, 6, 3, 7, 4, 0, 1]).flip_horizontal() == Perm(
        [5, 2, 1, 4, 0, 3, 7, 6]
    )


def test_flip_vertical():
    assert Perm().flip_vertical() == Perm()
    assert Perm((0,)).flip_vertical() == Perm((0,))
    assert Perm((0, 1)).flip_vertical() == Perm((1, 0))
    assert Perm((1, 2, 5, 0, 3, 4)).flip_vertical() == Perm((4, 3, 0, 5, 2, 1))
    assert Perm([5, 2, 3, 0, 4, 6, 1]).reverse() == Perm([1, 6, 4, 0, 3, 2, 5])
    assert Perm([7, 1, 0, 2, 4, 6, 3, 5]).reverse() == Perm([5, 3, 6, 4, 2, 0, 1, 7])


def test_flip_diagonal():
    for i in range(10):
        assert Perm(range(i)) == Perm(range(i)).flip_diagonal()
    assert Perm([2, 1, 3, 0]) == Perm([3, 1, 0, 2]).flip_diagonal()
    assert Perm((1, 2, 5, 0, 3, 4)).flip_diagonal() == Perm((3, 0, 1, 4, 5, 2))
    assert (
        Perm([4, 3, 1, 6, 5, 7, 8, 0, 2])
        == Perm([7, 2, 8, 1, 0, 4, 3, 5, 6]).flip_diagonal()
    )


def test_flip_antidiagonal():
    for i in range(100):
        perm = Perm.random(random.randint(0, 20))
        assert perm.reverse().complement().inverse() == perm.flip_antidiagonal()


def test_rotate_180():
    for _ in range(100):
        perm = Perm.random(random.randint(0, 20))
        assert perm.rotate(times=2) == perm.rotate().rotate()


def test_all_syms():
    assert list(sorted(Perm((0,)).all_syms())) == [Perm((0,))]
    assert list(sorted(Perm((0, 2, 1)).all_syms())) == [
        Perm((0, 2, 1)),
        Perm((1, 0, 2)),
        Perm((1, 2, 0)),
        Perm((2, 0, 1)),
    ]
    assert set(Perm((2, 1, 5, 3, 4, 0)).all_syms()) == {
        Perm((3, 4, 0, 2, 1, 5)),
        Perm((0, 4, 5, 2, 1, 3)),
        Perm((2, 4, 3, 0, 1, 5)),
        Perm((5, 1, 0, 3, 4, 2)),
        Perm((0, 4, 3, 5, 1, 2)),
        Perm((3, 1, 2, 5, 4, 0)),
        Perm((2, 1, 5, 3, 4, 0)),
        Perm((5, 1, 2, 0, 4, 3)),
    }
    assert set(Perm((1, 3, 4, 0, 2)).all_syms()) == {
        Perm((3, 1, 0, 4, 2)),
        Perm((1, 4, 0, 3, 2)),
        Perm((1, 3, 4, 0, 2)),
        Perm((2, 3, 0, 4, 1)),
        Perm((2, 0, 4, 3, 1)),
        Perm((2, 1, 4, 0, 3)),
        Perm((2, 4, 0, 1, 3)),
        Perm((3, 0, 4, 1, 2)),
    }
    assert set(Perm((2, 1, 0)).all_syms()) == {Perm((2, 1, 0)), Perm((0, 1, 2))}
    assert set(Perm((0, 2, 1, 3, 4)).all_syms()) == {
        Perm((4, 2, 3, 1, 0)),
        Perm((0, 1, 3, 2, 4)),
        Perm((0, 2, 1, 3, 4)),
        Perm((4, 3, 1, 2, 0)),
    }
    assert set(Perm((2, 1, 0)).all_syms()) == {Perm((2, 1, 0)), Perm((0, 1, 2))}
    assert set(Perm(()).all_syms()) == {Perm(())}
    assert set(Perm((0,)).all_syms()) == {Perm((0,))}
    assert set(Perm((3, 1, 6, 8, 5, 7, 4, 0, 2)).all_syms()) == {
        Perm((5, 7, 2, 0, 3, 1, 4, 8, 6)),
        Perm((2, 0, 4, 7, 5, 8, 6, 1, 3)),
        Perm((3, 5, 2, 4, 6, 0, 8, 1, 7)),
        Perm((6, 8, 4, 1, 3, 0, 2, 7, 5)),
        Perm((3, 1, 6, 8, 5, 7, 4, 0, 2)),
        Perm((5, 3, 6, 4, 2, 8, 0, 7, 1)),
        Perm((7, 1, 8, 0, 6, 4, 2, 5, 3)),
        Perm((1, 7, 0, 8, 2, 4, 6, 3, 5)),
    }
    assert set(Perm((6, 1, 3, 2, 5, 0, 4)).all_syms()) == {
        Perm((4, 0, 5, 2, 3, 1, 6)),
        Perm((6, 2, 0, 4, 3, 5, 1)),
        Perm((2, 6, 1, 4, 3, 5, 0)),
        Perm((0, 4, 6, 2, 3, 1, 5)),
        Perm((6, 1, 3, 2, 5, 0, 4)),
        Perm((1, 5, 3, 4, 0, 2, 6)),
        Perm((0, 5, 3, 4, 1, 6, 2)),
        Perm((5, 1, 3, 2, 6, 4, 0)),
    }
    assert set(Perm((1, 0)).all_syms()) == {Perm((1, 0)), Perm((0, 1))}


def test_fixed_points():
    assert list(Perm().fixed_points()) == []
    assert list(Perm((0, 2, 1)).fixed_points()) == [0]
    assert list(Perm((5, 4, 3, 2, 1, 0)).fixed_points()) == []
    assert list(Perm((4, 1, 0, 3, 2, 5)).fixed_points()) == [1, 3, 5]
    assert list(Perm((0, 1, 2, 3, 4, 5)).fixed_points()) == [0, 1, 2, 3, 4, 5]


def test_strong_fixed_points():
    assert list(Perm().strong_fixed_points()) == []
    assert list(Perm((5, 4, 3, 2, 1, 0)).strong_fixed_points()) == []
    assert list(Perm((4, 1, 0, 3, 2, 5)).strong_fixed_points()) == [5]
    assert list(Perm((0, 1, 2, 3, 4, 5)).strong_fixed_points()) == [0, 1, 2, 3, 4, 5]
    assert list(Perm((0, 1)).strong_fixed_points()) == [0, 1]
    assert list(Perm((0,)).strong_fixed_points()) == [0]
    assert list(Perm((2, 1, 0)).strong_fixed_points()) == []
    assert list(Perm((2, 0, 7, 4, 1, 5, 3, 6)).strong_fixed_points()) == []
    assert list(Perm((6, 4, 5, 3, 2, 0, 1)).strong_fixed_points()) == []
    assert list(Perm((4, 7, 2, 6, 0, 1, 5, 3)).strong_fixed_points()) == []
    assert list(Perm((0, 1, 2)).strong_fixed_points()) == [0, 1, 2]
    assert list(Perm((1, 6, 4, 3, 2, 0, 7, 5)).strong_fixed_points()) == []
    assert list(Perm((4, 1, 2, 6, 3, 5, 0)).strong_fixed_points()) == []
    assert list(Perm((5, 1, 0, 7, 4, 2, 3, 6)).strong_fixed_points()) == []
    assert list(Perm((0, 6, 5, 4, 3, 2, 1, 7)).strong_fixed_points()) == [0, 7]
    assert list(Perm((1, 4, 6, 2, 3, 5, 7, 0)).strong_fixed_points()) == []
    assert list(Perm((1, 3, 2, 0, 4, 6, 7, 5)).strong_fixed_points()) == [4]
    assert list(Perm((0, 1, 5, 4, 6, 3, 2, 7)).strong_fixed_points()) == [0, 1, 7]
    assert list(Perm((5, 6, 0, 2, 4, 3, 7, 1)).strong_fixed_points()) == []
    assert list(Perm((3, 6, 2, 5, 1, 4, 7, 0)).strong_fixed_points()) == []
    assert list(Perm((7, 6, 2, 3, 0, 1, 4, 5)).strong_fixed_points()) == []
    assert list(Perm((0, 2, 1)).strong_fixed_points()) == [0]
    assert list(Perm((7, 3, 2, 4, 5, 1, 6, 0)).strong_fixed_points()) == []
    assert list(Perm((1, 0, 2)).strong_fixed_points()) == [2]
    assert list(Perm((5, 3, 0, 6, 1, 4, 2, 7)).strong_fixed_points()) == [7]
    assert list(Perm((7, 1, 2, 3, 4, 5, 6, 0)).strong_fixed_points()) == []
    assert list(Perm((1, 0, 2, 4, 3, 5, 7, 6)).strong_fixed_points()) == [2, 5]


def test_count_fixed_points():
    assert Perm().count_fixed_points() == 0
    assert Perm((0, 2, 1)).count_fixed_points() == 1
    assert Perm((5, 4, 3, 2, 1, 0)).count_fixed_points() == 0
    assert Perm((4, 1, 0, 3, 2, 5)).count_fixed_points() == 3
    assert Perm((0, 1, 2, 3, 4, 5)).count_fixed_points() == 6


def test_is_skew_decomposable():
    p1 = Perm((0, 1, 3, 2))
    p2 = Perm((0, 4, 2, 1, 3))
    p3 = Perm((2, 0, 1))
    p4 = Perm((0,))
    p5 = Perm()

    assert p1.skew_sum(p2).is_skew_decomposable()
    assert p1.skew_sum(p2, p3).is_skew_decomposable()
    assert p1.skew_sum(p2, p3, p4).is_skew_decomposable()
    assert p2.skew_sum(p3, p4).is_skew_decomposable()
    assert not p5.is_skew_decomposable()

    assert not Perm((0, 1, 2, 3, 4)).is_skew_decomposable()
    assert not Perm((0, 5, 4, 3, 2, 1)).is_skew_decomposable()


def test_skew_decomposition():
    p1 = Perm((0, 1, 3, 2))
    p2 = Perm((0, 4, 2, 1, 3))
    p3 = Perm((2, 0, 1))
    p4 = Perm((0,))
    p5 = Perm()
    p6 = Perm((0, 1))

    assert p3.skew_decomposition() == [p4, p6]
    assert p1.skew_sum(p2).skew_decomposition() == [p1, p2]
    assert p1.skew_sum(p2, p3).skew_decomposition() == [p1, p2, p4, p6]
    assert p1.skew_sum(p2, p3, p4).skew_decomposition() == [p1, p2, p4, p6, p4]
    assert p5.skew_decomposition() == []
    assert p4.skew_decomposition() == [p4]
    assert p1.skew_decomposition() == [p1]
    assert Perm((0, 1, 2, 3, 4)).skew_decomposition() == [Perm((0, 1, 2, 3, 4))]
    assert Perm((0, 5, 4, 3, 2, 1)).skew_decomposition() == [Perm((0, 5, 4, 3, 2, 1))]


def test_is_sum_decomposable():
    p1 = Perm((0, 1, 3, 2))
    p2 = Perm((4, 2, 1, 3, 0))
    p3 = Perm((2, 0, 1))
    p4 = Perm((0,))
    p5 = Perm()

    assert p1.is_sum_decomposable()
    assert p1.direct_sum(p2, p3).is_sum_decomposable()
    assert p1.direct_sum(p2, p3, p4).is_sum_decomposable()
    assert p1.direct_sum(p2, p3, p4, p5).is_sum_decomposable()

    assert not p2.is_sum_decomposable()
    assert not p3.is_sum_decomposable()
    assert not Perm((4, 3, 2, 1, 0)).is_sum_decomposable()


def test_sum_decomposition():
    p1 = Perm((0, 1, 3, 2))
    p2 = Perm((4, 2, 1, 3, 0))
    p3 = Perm((2, 0, 1))
    p4 = Perm((0,))
    p5 = Perm()
    p6 = Perm((1, 0))

    assert p1.sum_decomposition() == [p4, p4, p6]
    assert p1.direct_sum(p2, p3).sum_decomposition() == [p4, p4, p6, p2, p3]
    assert p1.direct_sum(p2, p3, p4).sum_decomposition() == [
        p4,
        p4,
        p6,
        p2,
        p3,
        p4,
    ]
    assert p4.sum_decomposition() == [p4]
    assert p5.sum_decomposition() == []
    assert p2.sum_decomposition() == [p2]
    assert p3.sum_decomposition() == [p3]
    assert Perm((4, 3, 2, 1, 0)).sum_decomposition() == [Perm((4, 3, 2, 1, 0))]


def test_descent_set():
    assert Perm().descent_set() == []
    assert Perm().descent_set(step_size=2) == []

    assert Perm((0, 1, 2, 3)).descent_set() == []
    assert Perm((0, 1, 2, 3)).descent_set(step_size=2) == []

    assert Perm((3, 2, 1, 0)).descent_set() == [0, 1, 2]
    assert Perm((3, 2, 1, 0)).descent_set(step_size=1) == [0, 1, 2]
    assert Perm((3, 2, 1, 0)).descent_set(step_size=2) == []

    assert Perm((2, 1, 0, 4, 3, 5)).descent_set() == [0, 1, 3]
    assert Perm((2, 1, 0, 4, 3, 5)).descent_set(step_size=1) == [0, 1, 3]
    assert Perm((2, 1, 0, 4, 3, 5)).descent_set(step_size=2) == []

    assert Perm((1, 2, 3, 0, 6, 5, 4)).descent_set() == [2, 4, 5]
    assert Perm((1, 2, 3, 0, 6, 5, 4)).descent_set(step_size=1) == [4, 5]
    assert Perm((1, 2, 3, 0, 6, 5, 4)).descent_set(step_size=2) == []
    assert Perm((1, 2, 3, 0, 6, 5, 4)).descent_set(step_size=3) == [2]

    assert Perm((3, 1, 4, 5, 0, 7, 6, 2)).descent_set() == [0, 3, 5, 6]
    assert Perm((3, 1, 4, 5, 0, 7, 6, 2)).descent_set(step_size=1) == [5]
    assert Perm((3, 1, 4, 5, 0, 7, 6, 2)).descent_set(step_size=2) == [0]
    assert Perm((3, 1, 4, 5, 0, 7, 6, 2)).descent_set(step_size=3) == []
    assert Perm((3, 1, 4, 5, 0, 7, 6, 2)).descent_set(step_size=4) == [6]
    assert Perm((3, 1, 4, 5, 0, 7, 6, 2)).descent_set(step_size=5) == [3]


def test_count_descents():
    assert Perm().count_descents() == 0
    assert Perm().count_descents(step_size=2) == 0

    assert Perm((0, 1, 2, 3)).count_descents() == 0
    assert Perm((0, 1, 2, 3)).count_descents(step_size=2) == 0

    assert Perm((3, 2, 1, 0)).count_descents() == 3
    assert Perm((3, 2, 1, 0)).count_descents(step_size=1) == 3
    assert Perm((3, 2, 1, 0)).count_descents(step_size=2) == 0

    assert Perm((2, 1, 0, 4, 3, 5)).count_descents() == 3
    assert Perm((2, 1, 0, 4, 3, 5)).count_descents(step_size=1) == 3
    assert Perm((2, 1, 0, 4, 3, 5)).count_descents(step_size=2) == 0

    assert Perm((1, 2, 3, 0, 6, 5, 4)).count_descents() == 3
    assert Perm((1, 2, 3, 0, 6, 5, 4)).count_descents(step_size=1) == 2
    assert Perm((1, 2, 3, 0, 6, 5, 4)).count_descents(step_size=2) == 0
    assert Perm((1, 2, 3, 0, 6, 5, 4)).count_descents(step_size=3) == 1

    assert Perm((3, 1, 4, 5, 0, 7, 6, 2)).count_descents() == 4
    assert Perm((3, 1, 4, 5, 0, 7, 6, 2)).count_descents(step_size=1) == 1
    assert Perm((3, 1, 4, 5, 0, 7, 6, 2)).count_descents(step_size=2) == 1
    assert Perm((3, 1, 4, 5, 0, 7, 6, 2)).count_descents(step_size=3) == 0
    assert Perm((3, 1, 4, 5, 0, 7, 6, 2)).count_descents(step_size=4) == 1
    assert Perm((3, 1, 4, 5, 0, 7, 6, 2)).count_descents(step_size=5) == 1


def test_ascent_set():
    assert Perm().ascent_set() == []
    assert Perm().ascent_set(step_size=2) == []

    assert Perm((0, 1, 2, 3)).ascent_set() == [0, 1, 2]
    assert Perm((0, 1, 2, 3)).ascent_set(step_size=1) == [0, 1, 2]
    assert Perm((0, 1, 2, 3)).ascent_set(step_size=2) == []

    assert Perm((3, 2, 1, 0)).ascent_set() == []
    assert Perm((3, 2, 1, 0)).ascent_set(step_size=2) == []

    assert Perm((2, 1, 0, 4, 3, 5)).ascent_set() == [2, 4]
    assert Perm((2, 1, 0, 4, 3, 5)).ascent_set(step_size=1) == []
    assert Perm((2, 1, 0, 4, 3, 5)).ascent_set(step_size=2) == [4]
    assert Perm((2, 1, 0, 4, 3, 5)).ascent_set(step_size=3) == []
    assert Perm((2, 1, 0, 4, 3, 5)).ascent_set(step_size=4) == [2]

    assert Perm((1, 2, 3, 0, 6, 5, 4)).ascent_set() == [0, 1, 3]
    assert Perm((1, 2, 3, 0, 6, 5, 4)).ascent_set(step_size=1) == [0, 1]
    assert Perm((1, 2, 3, 0, 6, 5, 4)).ascent_set(step_size=2) == []
    assert Perm((1, 2, 3, 0, 6, 5, 4)).ascent_set(step_size=3) == []
    assert Perm((1, 2, 3, 0, 6, 5, 4)).ascent_set(step_size=4) == []
    assert Perm((1, 2, 3, 0, 6, 5, 4)).ascent_set(step_size=5) == []
    assert Perm((1, 2, 3, 0, 6, 5, 4)).ascent_set(step_size=6) == [3]

    assert Perm((3, 1, 4, 5, 0, 7, 6, 2)).ascent_set() == [1, 2, 4]
    assert Perm((3, 1, 4, 5, 0, 7, 6, 2)).ascent_set(step_size=1) == [2]
    assert Perm((3, 1, 4, 5, 0, 7, 6, 2)).ascent_set(step_size=2) == []
    assert Perm((3, 1, 4, 5, 0, 7, 6, 2)).ascent_set(step_size=3) == [1]
    assert Perm((3, 1, 4, 5, 0, 7, 6, 2)).ascent_set(step_size=4) == []
    assert Perm((3, 1, 4, 5, 0, 7, 6, 2)).ascent_set(step_size=5) == []
    assert Perm((3, 1, 4, 5, 0, 7, 6, 2)).ascent_set(step_size=6) == []
    assert Perm((3, 1, 4, 5, 0, 7, 6, 2)).ascent_set(step_size=7) == [4]


def test_count_ascents():
    assert Perm().count_ascents() == 0

    assert Perm((0, 1, 2, 3)).count_ascents() == 3
    assert Perm((0, 1, 2, 3)).count_ascents(step_size=1) == 3
    assert Perm((0, 1, 2, 3)).count_ascents(step_size=2) == 0

    assert Perm((3, 2, 1, 0)).count_ascents() == 0
    assert Perm((3, 2, 1, 0)).count_ascents(step_size=1) == 0
    assert Perm((3, 2, 1, 0)).count_ascents(step_size=2) == 0

    assert Perm((2, 1, 0, 4, 3, 5)).count_ascents() == 2
    assert Perm((2, 1, 0, 4, 3, 5)).count_ascents(step_size=1) == 0
    assert Perm((2, 1, 0, 4, 3, 5)).count_ascents(step_size=2) == 1
    assert Perm((2, 1, 0, 4, 3, 5)).count_ascents(step_size=3) == 0
    assert Perm((2, 1, 0, 4, 3, 5)).count_ascents(step_size=4) == 1

    assert Perm((1, 2, 3, 0, 6, 5, 4)).count_ascents() == 3
    assert Perm((1, 2, 3, 0, 6, 5, 4)).count_ascents(step_size=1) == 2
    assert Perm((1, 2, 3, 0, 6, 5, 4)).count_ascents(step_size=2) == 0
    assert Perm((1, 2, 3, 0, 6, 5, 4)).count_ascents(step_size=3) == 0
    assert Perm((1, 2, 3, 0, 6, 5, 4)).count_ascents(step_size=4) == 0
    assert Perm((1, 2, 3, 0, 6, 5, 4)).count_ascents(step_size=5) == 0
    assert Perm((1, 2, 3, 0, 6, 5, 4)).count_ascents(step_size=6) == 1

    assert Perm((3, 1, 4, 5, 0, 7, 6, 2)).count_ascents() == 3
    assert Perm((3, 1, 4, 5, 0, 7, 6, 2)).count_ascents(step_size=1) == 1
    assert Perm((3, 1, 4, 5, 0, 7, 6, 2)).count_ascents(step_size=2) == 0
    assert Perm((3, 1, 4, 5, 0, 7, 6, 2)).count_ascents(step_size=3) == 1
    assert Perm((3, 1, 4, 5, 0, 7, 6, 2)).count_ascents(step_size=4) == 0
    assert Perm((3, 1, 4, 5, 0, 7, 6, 2)).count_ascents(step_size=5) == 0
    assert Perm((3, 1, 4, 5, 0, 7, 6, 2)).count_ascents(step_size=6) == 0
    assert Perm((3, 1, 4, 5, 0, 7, 6, 2)).count_ascents(step_size=7) == 1


def test_peaks():
    assert list(Perm().peaks()) == []
    assert list(Perm((0, 1, 2, 3)).peaks()) == []
    assert list(Perm((0, 1, 2, 4, 3)).peaks()) == [3]
    assert list(Perm((2, 1, 0, 4, 3, 5)).peaks()) == [3]
    assert list(Perm((1, 2, 3, 0, 6, 5, 4)).peaks()) == [2, 4]


def test_peak_list():
    assert Perm().peak_list() == []
    assert Perm((0, 1, 2, 3)).peak_list() == []
    assert Perm((0, 1, 2, 4, 3)).peak_list() == [3]
    assert Perm((2, 1, 0, 4, 3, 5)).peak_list() == [3]
    assert Perm((1, 2, 3, 0, 6, 5, 4)).peak_list() == [2, 4]


def test_count_peaks():
    assert Perm().count_peaks() == 0
    assert Perm((0, 1, 2, 3)).count_peaks() == 0
    assert Perm((2, 1, 0, 4, 3, 5)).count_peaks() == 1
    assert Perm((1, 2, 3, 0, 6, 5, 4)).count_peaks() == 2


def test_pinnacles():
    assert list(Perm().pinnacles()) == []
    assert list(Perm((0, 1, 2, 3)).pinnacles()) == []
    assert list(Perm((0, 1, 2, 4, 3)).pinnacles()) == [4]
    assert list(Perm((2, 1, 0, 4, 3, 5)).pinnacles()) == [4]
    assert list(Perm((1, 2, 3, 0, 6, 5, 4)).pinnacles()) == [3, 6]


def test_pinnacle_set():
    assert Perm().pinnacle_set() == []
    assert Perm((0, 1, 2, 3)).pinnacle_set() == []
    assert Perm((0, 1, 2, 4, 3)).pinnacle_set() == [4]
    assert Perm((2, 1, 0, 4, 3, 5)).pinnacle_set() == [4]
    assert Perm((1, 2, 3, 0, 6, 5, 4)).pinnacle_set() == [3, 6]


def test_count_pinnacles():
    assert Perm().count_pinnacles() == 0
    assert Perm((0, 1, 2, 3)).count_pinnacles() == 0
    assert Perm((2, 1, 0, 4, 3, 5)).count_pinnacles() == 1
    assert Perm((1, 2, 3, 0, 6, 5, 4)).count_pinnacles() == 2


def test_valleys():
    assert list(Perm().valleys()) == []
    assert list(Perm((0, 1, 2, 3)).valleys()) == []
    assert list(Perm((2, 1, 0, 4, 3, 5)).valleys()) == [2, 4]
    assert list(Perm((1, 2, 3, 0, 6, 5, 4)).valleys()) == [3]
    assert list(Perm((2, 1, 3, 0, 6, 4, 5)).valleys()) == [1, 3, 5]


def test_valley_list():
    assert Perm().valley_list() == []
    assert Perm((0, 1, 2, 3)).valley_list() == []
    assert Perm((2, 1, 0, 4, 3, 5)).valley_list() == [2, 4]
    assert Perm((1, 2, 3, 0, 6, 5, 4)).valley_list() == [3]
    assert Perm((2, 1, 3, 0, 6, 4, 5)).valley_list() == [1, 3, 5]


def test_count_valleys():
    assert Perm().count_valleys() == 0
    assert Perm((0, 1, 2, 3)).count_valleys() == 0
    assert Perm((2, 1, 0, 4, 3, 5)).count_valleys() == 2
    assert Perm((1, 2, 3, 0, 6, 5, 4)).count_valleys() == 1
    assert Perm((2, 1, 3, 0, 6, 4, 6)).count_valleys() == 3


def test_bends():
    assert list(Perm().bends()) == []
    assert list(Perm((0, 1)).bends()) == []
    assert list(Perm((2, 0, 1)).bends()) == [1]
    assert list(Perm((5, 3, 4, 0, 2, 1)).bends()) == [
        1,
        2,
        3,
        4,
    ]
    assert list(Perm((4, 3, 5, 7, 6, 9, 1, 2, 8, 0)).bends()) == [1, 3, 4, 5, 6, 8]
    assert list(Perm((6, 4, 3, 0, 1, 7, 2, 5, 8, 9)).bends()) == [3, 5, 6]


def test_bend_list():
    assert Perm().bend_list() == []
    assert Perm((0, 1)).bend_list() == []
    assert Perm((2, 0, 1)).bend_list() == [1]
    assert Perm((5, 3, 4, 0, 2, 1)).bend_list() == [
        1,
        2,
        3,
        4,
    ]
    assert Perm((4, 3, 5, 7, 6, 9, 1, 2, 8, 0)).bend_list() == [1, 3, 4, 5, 6, 8]
    assert Perm((6, 4, 3, 0, 1, 7, 2, 5, 8, 9)).bend_list() == [3, 5, 6]


def test_order():
    assert Perm().order() == 1
    assert Perm((0,)).order() == 1
    perm = Perm((4, 5, 2, 0, 6, 1, 3))
    args = tuple(perm for _ in range(perm.order() - 1))
    assert perm.compose(*args).is_identity()
    for _ in range(100):
        perm = Perm.random(random.randint(2, 20))
        args = tuple(perm for _ in range(perm.order() - 1))
        assert perm.compose(*args).is_identity()


def test_ltrmin():
    assert list(Perm().ltrmin()) == []
    assert list(Perm((0,)).ltrmin()) == [0]
    assert list(Perm((2, 4, 3, 0, 1)).ltrmin()) == [0, 3]
    for _ in range(100):
        perm = Perm.random(random.randint(2, 20))
        ltrmin_list = list(perm.ltrmin())
        assert ltrmin_list[0] == 0
        for i in range(len(ltrmin_list)):
            for j in range(ltrmin_list[i] + 1, len(perm)):
                if perm[j] < perm[ltrmin_list[i]]:
                    assert ltrmin_list[i + 1] == j
                    break


def test_rtlmin():
    assert list(Perm().rtlmin()) == []
    assert list(Perm((0,)).rtlmin()) == [0]
    assert list(Perm((2, 4, 3, 0, 1)).rtlmin()) == [3, 4]
    for _ in range(100):
        perm = Perm.random(random.randint(2, 20))
        rtlmin_list = list(perm.rtlmin())
        rtlmin_list.reverse()
        assert rtlmin_list[0] == len(perm) - 1
        for i in range(len(rtlmin_list)):
            for j in range(rtlmin_list[i] - 1, -1, -1):
                if perm[j] < perm[rtlmin_list[i]]:
                    assert rtlmin_list[i + 1] == j
                    break


def test_ltrmax():
    assert list(Perm().ltrmax()) == []
    assert list(Perm((0,)).ltrmax()) == [0]
    assert list(Perm((2, 0, 4, 1, 5, 3)).ltrmax()) == [0, 2, 4]
    for _ in range(100):
        perm = Perm.random(random.randint(2, 20))
        ltrmax_list = list(perm.ltrmax())
        assert ltrmax_list[0] == 0
        for i in range(len(ltrmax_list)):
            for j in range(ltrmax_list[i] + 1, len(perm)):
                if perm[j] > perm[ltrmax_list[i]]:
                    assert ltrmax_list[i + 1] == j
                    break


def test_rtlmax():
    assert list(Perm().rtlmax()) == []
    assert list(Perm((0,)).rtlmax()) == [0]
    assert list(Perm((2, 4, 3, 0, 1)).rtlmax()) == [1, 2, 4]
    for _ in range(100):
        perm = Perm.random(random.randint(2, 20))
        rtlmax_list = list(perm.rtlmax())
        rtlmax_list.reverse()
        assert rtlmax_list[0] == len(perm) - 1
        for i in range(len(rtlmax_list)):
            for j in range(rtlmax_list[i] - 1, -1, -1):
                if perm[j] > perm[rtlmax_list[i]]:
                    assert rtlmax_list[i + 1] == j
                    break


def test_count_ltrmin():
    assert Perm().count_ltrmin() == 0
    assert Perm((0,)).count_ltrmin() == 1
    assert Perm((0, 1)).count_ltrmin() == 1
    assert Perm((4, 0, 6, 3, 2, 1, 5, 8, 7, 9)).count_ltrmin() == 2
    assert Perm((5, 7, 3, 4, 6, 8, 2, 9, 0, 1)).count_ltrmin() == 4
    assert Perm((3, 1, 5, 9, 6, 4, 7, 8, 2, 0)).count_ltrmin() == 3


def test_inversions():
    assert list(Perm().inversions()) == []
    assert list(Perm((0,)).inversions()) == []
    assert list(Perm((0, 1)).inversions()) == []
    assert list(Perm((1, 0)).inversions()) == [(0, 1)]
    assert list(Perm((3, 0, 2, 1)).inversions()) == [(0, 1), (0, 2), (0, 3), (2, 3)]


def test_count_inversions():
    assert Perm().count_inversions() == 0
    assert Perm((0,)).count_inversions() == 0
    assert Perm((0, 1)).count_inversions() == 0
    assert Perm((1, 0)).count_inversions() == 1
    for _ in range(50):
        perm = Perm.random(random.randint(0, 20))
        invs = 0
        for i in range(len(perm)):
            for j in range(i + 1, len(perm)):
                if perm[i] > perm[j]:
                    invs += 1
        assert perm.count_inversions() == invs


def test_non_inversions():
    assert list(Perm().non_inversions()) == []
    assert list(Perm((0,)).non_inversions()) == []
    assert list(Perm((0, 1)).non_inversions()) == [(0, 1)]
    assert list(Perm((1, 0)).non_inversions()) == []
    assert list(Perm((3, 0, 2, 1, 4)).non_inversions()) == [
        (0, 4),
        (1, 2),
        (1, 3),
        (1, 4),
        (2, 4),
        (3, 4),
    ]


def test_count_non_inversions():
    assert Perm().count_non_inversions() == 0
    assert Perm((0,)).count_non_inversions() == 0
    assert Perm((0, 1)).count_non_inversions() == 1
    assert Perm((1, 0)).count_non_inversions() == 0
    for _ in range(50):
        perm = Perm.random(random.randint(0, 20))
        invs = 0
        for i in range(len(perm)):
            for j in range(i + 1, len(perm)):
                if perm[i] < perm[j]:
                    invs += 1
        assert perm.count_non_inversions() == invs


def test_all_bonds():
    assert list(Perm().all_bonds()) == []
    assert list(Perm((0, 1, 4, 2, 3)).all_bonds()) == [0, 3]
    assert list(Perm((0,)).all_bonds()) == []
    assert list(Perm.identity(10).all_bonds()) == list(range(9))
    assert list(Perm.monotone_decreasing(10).all_bonds()) == list(range(9))


def test_count_bonds():
    assert Perm().count_bonds() == 0
    assert Perm((0,)).count_bonds() == 0
    for _ in range(50):
        perm = Perm.random(random.randint(0, 20))
        bons = 0
        for i in range(len(perm) - 1):
            if perm[i] + 1 == perm[i + 1] or perm[i] == perm[i + 1] + 1:
                bons += 1
        assert bons == perm.count_bonds()


def test_inc_bonds():
    assert list(Perm().inc_bonds()) == []
    assert list(Perm((1, 0, 4, 2, 3)).inc_bonds()) == [3]
    assert list(Perm((0,)).inc_bonds()) == []
    assert list(Perm.identity(10).inc_bonds()) == list(range(9))
    assert list(Perm.monotone_decreasing(10).inc_bonds()) == []


def test_count_inc_bonds():
    assert Perm((0, 2, 3, 1)).count_inc_bonds() == 1
    assert Perm((2, 3, 4, 5, 0, 1)).count_inc_bonds() == 4


def test_dec_bonds():
    assert list(Perm().dec_bonds()) == []
    assert list(Perm((1, 0, 4, 2, 3)).dec_bonds()) == [0]
    assert list(Perm((0,)).dec_bonds()) == []
    assert list(Perm.identity(10).dec_bonds()) == []
    assert list(Perm.monotone_decreasing(10).dec_bonds()) == list(range(9))


def test_count_dec_bonds():
    assert Perm((2, 1, 0, 3)).count_dec_bonds() == 2
    assert Perm((1, 0, 3, 2, 5, 4)).count_dec_bonds() == 3


def test_major_index():
    assert Perm().major_index() == 0
    assert Perm((0,)).major_index() == 0
    assert Perm((0, 2, 1)).major_index() == 2
    assert Perm((3, 1, 2, 4, 0)).major_index() == 5
    assert Perm((3, 0, 7, 4, 1, 2, 5, 6)).major_index() == 8
    assert Perm((7, 0, 4, 3, 1, 5, 2, 6)).major_index() == 14


def test_depth():
    # From http://www.findstat.org/StatisticsDatabase/St000029/#
    Perm((0,)).depth() == 0
    Perm((0, 1)).depth() == 0
    Perm((1, 0)).depth() == 1
    Perm((0, 1, 2)).depth() == 0
    Perm((0, 2, 1)).depth() == 1
    Perm((1, 0, 2)).depth() == 1
    Perm((1, 2, 0)).depth() == 2
    Perm((2, 0, 1)).depth() == 2
    Perm((2, 1, 0)).depth() == 2
    Perm((0, 1, 2, 3)).depth() == 0
    Perm((0, 1, 3, 2)).depth() == 1
    Perm((0, 2, 1, 3)).depth() == 1
    Perm((0, 2, 3, 1)).depth() == 2
    Perm((0, 3, 1, 2)).depth() == 2
    Perm((0, 3, 2, 1)).depth() == 2
    Perm((1, 0, 2, 3)).depth() == 1
    Perm((1, 0, 3, 2)).depth() == 2
    Perm((1, 2, 0, 3)).depth() == 2
    Perm((1, 2, 3, 0)).depth() == 3
    Perm((1, 3, 0, 2)).depth() == 3
    Perm((1, 3, 2, 0)).depth() == 3
    Perm((2, 0, 1, 3)).depth() == 2
    Perm((2, 0, 3, 1)).depth() == 3
    Perm((2, 1, 0, 3)).depth() == 2
    Perm((2, 1, 3, 0)).depth() == 3
    Perm((2, 3, 0, 1)).depth() == 4
    Perm((2, 3, 1, 0)).depth() == 4
    Perm((3, 0, 1, 2)).depth() == 3
    Perm((3, 0, 2, 1)).depth() == 3
    Perm((3, 1, 0, 2)).depth() == 3
    Perm((3, 1, 2, 0)).depth() == 3
    Perm((3, 2, 0, 1)).depth() == 4
    Perm((3, 2, 1, 0)).depth() == 4
    Perm((0, 1, 2, 3, 4)).depth() == 0
    Perm((0, 1, 2, 4, 3)).depth() == 1
    Perm((0, 1, 3, 2, 4)).depth() == 1
    Perm((0, 1, 3, 4, 2)).depth() == 2
    Perm((0, 1, 4, 2, 3)).depth() == 2
    Perm((0, 1, 4, 3, 2)).depth() == 2
    Perm((0, 2, 1, 3, 4)).depth() == 1
    Perm((0, 2, 1, 4, 3)).depth() == 2
    Perm((0, 2, 3, 1, 4)).depth() == 2
    Perm((0, 2, 3, 4, 1)).depth() == 3
    Perm((0, 2, 4, 1, 3)).depth() == 3
    Perm((0, 2, 4, 3, 1)).depth() == 3
    Perm((0, 3, 1, 2, 4)).depth() == 2
    Perm((0, 3, 1, 4, 2)).depth() == 3
    Perm((0, 3, 2, 1, 4)).depth() == 2
    Perm((0, 3, 2, 4, 1)).depth() == 3
    Perm((0, 3, 4, 1, 2)).depth() == 4
    Perm((0, 3, 4, 2, 1)).depth() == 4
    Perm((0, 4, 1, 2, 3)).depth() == 3
    Perm((0, 4, 1, 3, 2)).depth() == 3
    Perm((0, 4, 2, 1, 3)).depth() == 3
    Perm((0, 4, 2, 3, 1)).depth() == 3
    Perm((0, 4, 3, 1, 2)).depth() == 4
    Perm((0, 4, 3, 2, 1)).depth() == 4
    Perm((1, 0, 2, 3, 4)).depth() == 1
    Perm((1, 0, 2, 4, 3)).depth() == 2
    Perm((1, 0, 3, 2, 4)).depth() == 2
    Perm((1, 0, 3, 4, 2)).depth() == 3
    Perm((1, 0, 4, 2, 3)).depth() == 3
    Perm((1, 0, 4, 3, 2)).depth() == 3
    Perm((1, 2, 0, 3, 4)).depth() == 2
    Perm((1, 2, 0, 4, 3)).depth() == 3
    Perm((1, 2, 3, 0, 4)).depth() == 3
    Perm((1, 2, 3, 4, 0)).depth() == 4
    Perm((1, 2, 4, 0, 3)).depth() == 4
    Perm((1, 2, 4, 3, 0)).depth() == 4
    Perm((1, 3, 0, 2, 4)).depth() == 3
    Perm((1, 3, 0, 4, 2)).depth() == 4
    Perm((1, 3, 2, 0, 4)).depth() == 3
    Perm((1, 3, 2, 4, 0)).depth() == 4
    Perm((1, 3, 4, 0, 2)).depth() == 5
    Perm((1, 3, 4, 2, 0)).depth() == 5
    Perm((1, 4, 0, 2, 3)).depth() == 4
    Perm((1, 4, 0, 3, 2)).depth() == 4
    Perm((1, 4, 2, 0, 3)).depth() == 4
    Perm((1, 4, 2, 3, 0)).depth() == 4
    Perm((1, 4, 3, 0, 2)).depth() == 5
    Perm((1, 4, 3, 2, 0)).depth() == 5
    Perm((2, 0, 1, 3, 4)).depth() == 2
    Perm((2, 0, 1, 4, 3)).depth() == 3
    Perm((2, 0, 3, 1, 4)).depth() == 3
    Perm((2, 0, 3, 4, 1)).depth() == 4
    Perm((2, 0, 4, 1, 3)).depth() == 4
    Perm((2, 0, 4, 3, 1)).depth() == 4
    Perm((2, 1, 0, 3, 4)).depth() == 2
    Perm((2, 1, 0, 4, 3)).depth() == 3
    Perm((2, 1, 3, 0, 4)).depth() == 3
    Perm((2, 1, 3, 4, 0)).depth() == 4
    Perm((2, 1, 4, 0, 3)).depth() == 4
    Perm((2, 1, 4, 3, 0)).depth() == 4
    Perm((2, 3, 0, 1, 4)).depth() == 4
    Perm((2, 3, 0, 4, 1)).depth() == 5
    Perm((2, 3, 1, 0, 4)).depth() == 4
    Perm((2, 3, 1, 4, 0)).depth() == 5
    Perm((2, 3, 4, 0, 1)).depth() == 6
    Perm((2, 3, 4, 1, 0)).depth() == 6
    Perm((2, 4, 0, 1, 3)).depth() == 5
    Perm((2, 4, 0, 3, 1)).depth() == 5
    Perm((2, 4, 1, 0, 3)).depth() == 5
    Perm((2, 4, 1, 3, 0)).depth() == 5
    Perm((2, 4, 3, 0, 1)).depth() == 6
    Perm((2, 4, 3, 1, 0)).depth() == 6
    Perm((3, 0, 1, 2, 4)).depth() == 3
    Perm((3, 0, 1, 4, 2)).depth() == 4
    Perm((3, 0, 2, 1, 4)).depth() == 3
    Perm((3, 0, 2, 4, 1)).depth() == 4
    Perm((3, 0, 4, 1, 2)).depth() == 5
    Perm((3, 0, 4, 2, 1)).depth() == 5
    Perm((3, 1, 0, 2, 4)).depth() == 3
    Perm((3, 1, 0, 4, 2)).depth() == 4
    Perm((3, 1, 2, 0, 4)).depth() == 3
    Perm((3, 1, 2, 4, 0)).depth() == 4
    Perm((3, 1, 4, 0, 2)).depth() == 5
    Perm((3, 1, 4, 2, 0)).depth() == 5
    Perm((3, 2, 0, 1, 4)).depth() == 4
    Perm((3, 2, 0, 4, 1)).depth() == 5
    Perm((3, 2, 1, 0, 4)).depth() == 4
    Perm((3, 2, 1, 4, 0)).depth() == 5
    Perm((3, 2, 4, 0, 1)).depth() == 6
    Perm((3, 2, 4, 1, 0)).depth() == 6
    Perm((3, 4, 0, 1, 2)).depth() == 6
    Perm((3, 4, 0, 2, 1)).depth() == 6
    Perm((3, 4, 1, 0, 2)).depth() == 6
    Perm((3, 4, 1, 2, 0)).depth() == 6
    Perm((3, 4, 2, 0, 1)).depth() == 6
    Perm((3, 4, 2, 1, 0)).depth() == 6
    Perm((4, 0, 1, 2, 3)).depth() == 4
    Perm((4, 0, 1, 3, 2)).depth() == 4
    Perm((4, 0, 2, 1, 3)).depth() == 4
    Perm((4, 0, 2, 3, 1)).depth() == 4
    Perm((4, 0, 3, 1, 2)).depth() == 5
    Perm((4, 0, 3, 2, 1)).depth() == 5
    Perm((4, 1, 0, 2, 3)).depth() == 4
    Perm((4, 1, 0, 3, 2)).depth() == 4
    Perm((4, 1, 2, 0, 3)).depth() == 4
    Perm((4, 1, 2, 3, 0)).depth() == 4
    Perm((4, 1, 3, 0, 2)).depth() == 5
    Perm((4, 1, 3, 2, 0)).depth() == 5
    Perm((4, 2, 0, 1, 3)).depth() == 5
    Perm((4, 2, 0, 3, 1)).depth() == 5
    Perm((4, 2, 1, 0, 3)).depth() == 5
    Perm((4, 2, 1, 3, 0)).depth() == 5
    Perm((4, 2, 3, 0, 1)).depth() == 6
    Perm((4, 2, 3, 1, 0)).depth() == 6
    Perm((4, 3, 0, 1, 2)).depth() == 6
    Perm((4, 3, 0, 2, 1)).depth() == 6
    Perm((4, 3, 1, 0, 2)).depth() == 6
    Perm((4, 3, 1, 2, 0)).depth() == 6
    Perm((4, 3, 2, 0, 1)).depth() == 6
    Perm((4, 3, 2, 1, 0)).depth() == 6


def test_minimum_gapsize():
    assert Perm((0, 1)).min_gapsize() == 2
    assert Perm((2, 0, 3, 1)).min_gapsize() == 3
    assert Perm((7, 2, 5, 3, 4, 1, 6, 0)).min_gapsize() == 2
    assert Perm((5, 2, 0, 3, 6, 4, 7, 1)).min_gapsize() == 3
    assert Perm((7, 2, 0, 4, 9, 5, 8, 1, 6, 3)).min_gapsize() == 3


def test_longestruns_descending():
    assert Perm().longestruns_descending() == (0, [])
    assert Perm((3, 2, 1, 0)).longestruns_descending() == (4, [0])
    assert Perm((0, 1, 2, 3, 4)).longestruns_descending() == (1, [0, 1, 2, 3, 4])
    assert Perm((3, 9, 7, 0, 2, 5, 8, 6, 4, 1)).longestruns_descending() == (4, [6])
    assert Perm((0, 3, 1, 4, 7, 2, 8, 5, 6, 9)).longestruns_descending() == (
        2,
        [1, 4, 6],
    )


def test_longestruns_ascending():
    assert Perm().longestruns_ascending() == (0, [])
    assert Perm((0, 1, 2, 3)).longestruns_ascending() == (4, [0])
    assert Perm((4, 3, 2, 1, 0)).longestruns_ascending() == (1, [0, 1, 2, 3, 4])
    assert Perm((8, 1, 7, 5, 6, 2, 9, 3, 0, 4)).longestruns_ascending() == (
        2,
        [1, 3, 5, 8],
    )
    assert Perm((1, 2, 3, 4, 6, 0, 9, 7, 8, 5)).longestruns_ascending() == (5, [0])


def test_length_of_longestrun_ascending():
    assert Perm().length_of_longestrun_ascending() == 0
    assert Perm((2, 1, 0)).length_of_longestrun_ascending() == 1
    assert Perm((0, 1, 2)).length_of_longestrun_ascending() == 3
    assert Perm((0, 1, 2, 3, 4, 5, 6, 7, 8, 9)).length_of_longestrun_ascending() == 10
    assert Perm((6, 0, 9, 1, 4, 7, 3, 8, 5, 2)).length_of_longestrun_ascending() == 3
    assert Perm((6, 1, 3, 7, 4, 5, 9, 8, 0, 2)).length_of_longestrun_ascending() == 3
    assert Perm((4, 0, 9, 5, 3, 7, 1, 6, 8, 2)).length_of_longestrun_ascending() == 3
    assert Perm((1, 9, 4, 6, 0, 8, 2, 7, 5, 3)).length_of_longestrun_ascending() == 2
    assert Perm((2, 5, 8, 6, 0, 1, 3, 7, 9, 4)).length_of_longestrun_ascending() == 5


def test_len():
    assert len(Perm()) == 0
    assert len(Perm((0,))) == 1
    assert len(Perm((1, 2, 0, 4, 3))) == 5


def test_length_of_longestrun_descending():
    assert Perm().length_of_longestrun_descending() == 0
    assert Perm((2, 1, 0)).length_of_longestrun_descending() == 3
    assert Perm((0, 1, 2)).length_of_longestrun_descending() == 1
    assert Perm((3, 5, 2, 7, 1, 8, 0, 6, 9, 4)).length_of_longestrun_descending() == 2
    assert Perm((5, 4, 8, 9, 7, 3, 2, 1, 0, 6)).length_of_longestrun_descending() == 6


def test_count_cycles():
    for i in range(10):
        assert Perm.identity(i).count_cycles() == i
    assert Perm((2, 0, 1)).count_cycles() == 1
    assert Perm((4, 2, 7, 0, 3, 1, 6, 5)).count_cycles() == 3
    assert Perm((5, 3, 8, 1, 0, 4, 2, 7, 6)).count_cycles() == 4


def test_is_involution():
    assert Perm().is_involution()
    assert Perm((0,)).is_involution()
    for _ in range(30):
        perm = Perm.random(random.randint(0, 20))
        cyclelist = perm.cycle_decomp()
        assert perm.is_involution() == all(map(lambda x: len(x) <= 2, cyclelist))


def test_cycle_decomp():
    assert Perm(()).cycle_decomp() == deque([])
    assert Perm((0,)).cycle_decomp() == deque([[0]])
    assert Perm((0, 1)).cycle_decomp() == deque([[0], [1]])
    assert Perm((0, 2, 1)).cycle_decomp() == deque([[0], [2, 1]])
    assert Perm((2, 3, 1, 0)).cycle_decomp() == deque([[3, 0, 2, 1]])
    assert Perm((0, 2, 4, 3, 1)).cycle_decomp() == deque([[0], [3], [4, 1, 2]])
    assert Perm((0, 1, 4, 3, 2, 5)).cycle_decomp() == deque(
        [[0], [1], [3], [4, 2], [5]]
    )
    assert Perm((0, 5, 4, 2, 1, 3, 6)).cycle_decomp() == deque(
        [[0], [5, 3, 2, 4, 1], [6]]
    )
    assert Perm((1, 7, 3, 5, 0, 2, 4, 6)).cycle_decomp() == deque(
        [[5, 2, 3], [7, 6, 4, 0, 1]]
    )
    assert Perm((0, 5, 1, 3, 2, 4, 6, 7, 8)).cycle_decomp() == deque(
        [[0], [3], [5, 4, 2, 1], [6], [7], [8]]
    )
    25
    assert Perm(
        (10, 0, 1, 3, 7, 11, 5, 2, 9, 13, 4, 8, 14, 6, 12)
    ).cycle_decomp() == deque(
        [[3], [10, 4, 7, 2, 1, 0], [13, 6, 5, 11, 8, 9], [14, 12]]
    )
    assert Perm(
        (13, 10, 4, 1, 6, 9, 2, 3, 8, 7, 5, 14, 12, 11, 0)
    ).cycle_decomp() == deque(
        [[6, 2, 4], [8], [10, 5, 9, 7, 3, 1], [12], [14, 0, 13, 11]]
    )
    assert Perm(
        (4, 1, 12, 14, 0, 5, 2, 7, 13, 3, 9, 6, 10, 8, 11)
    ).cycle_decomp() == deque(
        [[1], [4, 0], [5], [7], [13, 8], [14, 11, 6, 2, 12, 10, 9, 3]]
    )
    assert Perm(
        (6, 8, 5, 7, 0, 14, 2, 1, 3, 13, 12, 11, 4, 10, 9)
    ).cycle_decomp() == deque([[8, 3, 7, 1], [11], [14, 9, 13, 10, 12, 4, 0, 6, 2, 5]])
    assert Perm(
        (12, 6, 4, 0, 3, 2, 14, 13, 8, 1, 9, 7, 10, 11, 5)
    ).cycle_decomp() == deque([[8], [13, 11, 7], [14, 5, 2, 4, 3, 0, 12, 10, 9, 1, 6]])


def test_rank():
    for i, perm in enumerate(Perm.first(1000)):
        assert perm.rank() == i


def test_threepats():
    assert all(v == 0 for v in Perm().threepats().values())
    assert all(v == 0 for v in Perm((0,)).threepats().values())
    assert all(v == 0 for v in Perm((0, 1)).threepats().values())
    assert (
        lambda counter: all(
            (
                counter[Perm((0, 1, 2))] == 0,
                counter[Perm((0, 2, 1))] == 0,
                counter[Perm((1, 0, 2))] == 3,
                counter[Perm((1, 2, 0))] == 0,
                counter[Perm((2, 0, 1))] == 0,
                counter[Perm((2, 1, 0))] == 1,
            )
        )
    )(Perm((2, 1, 0, 3)).threepats())
    for _ in range(20):
        perm = Perm.random(random.randint(0, 20))
        threepatdict = perm.threepats()
        for key, val in threepatdict.items():
            assert key.count_occurrences_in(perm) == val


def test_fourpats():
    assert all(v == 0 for v in Perm().fourpats().values())
    assert all(v == 0 for v in Perm((0,)).fourpats().values())
    assert all(v == 0 for v in Perm((0, 1)).fourpats().values())
    assert (
        lambda counter: all(
            (
                counter[Perm((0, 1, 2, 3))] == 0,
                counter[Perm((0, 1, 3, 2))] == 2,
                counter[Perm((0, 2, 1, 3))] == 2,
                counter[Perm((0, 2, 3, 1))] == 2,
                counter[Perm((0, 3, 1, 2))] == 2,
                counter[Perm((0, 3, 2, 1))] == 0,
                counter[Perm((1, 0, 2, 3))] == 3,
                counter[Perm((1, 0, 3, 2))] == 3,
                counter[Perm((1, 2, 0, 3))] == 0,
                counter[Perm((1, 2, 3, 0))] == 0,
                counter[Perm((1, 3, 0, 2))] == 1,
                counter[Perm((1, 3, 2, 0))] == 0,
                counter[Perm((2, 0, 1, 3))] == 0,
                counter[Perm((2, 0, 3, 1))] == 0,
                counter[Perm((2, 1, 0, 3))] == 0,
                counter[Perm((2, 1, 3, 0))] == 0,
                counter[Perm((2, 3, 0, 1))] == 0,
                counter[Perm((2, 3, 1, 0))] == 0,
                counter[Perm((3, 0, 1, 2))] == 0,
                counter[Perm((3, 0, 2, 1))] == 0,
                counter[Perm((3, 1, 0, 2))] == 0,
                counter[Perm((3, 1, 2, 0))] == 0,
                counter[Perm((3, 2, 0, 1))] == 0,
                counter[Perm((3, 2, 1, 0))] == 0,
            )
        )
    )(Perm((1, 0, 3, 5, 2, 4)).fourpats())
    for _ in range(20):
        perm = Perm.random(random.randint(0, 20))
        fourpatdict = perm.fourpats()
        for key, val in fourpatdict.items():
            assert key.count_occurrences_in(perm) == val


def test_rank_encoding():
    assert Perm().rank_encoding() == []
    assert Perm((0,)).rank_encoding() == [0]
    for _ in range(20):
        perm = Perm.random(random.randint(0, 20))
        for index, val in enumerate(perm.rank_encoding()):
            invs = 0
            for i in range(index + 1, len(perm)):
                if perm[i] < perm[index]:
                    invs += 1
            assert invs == val


def test_block_decomposition():
    assert Perm().block_decomposition() == []
    assert Perm((0,)).block_decomposition() == [[]]
    assert Perm((5, 3, 0, 1, 2, 4, 7, 6)).block_decomposition() == [
        [],
        [],
        [2, 3, 6],
        [2],
        [1],
        [1],
        [0],
        [],
    ]
    assert set(Perm((4, 1, 0, 5, 2, 3)).block_decomposition_as_pattern()) == set(
        [Perm((0, 1)), Perm((1, 0))]
    )
    for _ in range(20):
        perm = Perm.random(random.randint(0, 20))
        blocks = perm.block_decomposition()
        patts = set(perm.block_decomposition_as_pattern())
        for length in range(len(blocks)):
            for start in blocks[length]:
                assert (
                    max(perm[start : start + length])
                    - min(perm[start : start + length])
                    == length - 1
                )
                assert Perm.to_standard(perm[start : start + length]) in patts


def test_count_rtlmax_ltrmin_layers():
    assert Perm((2, 1, 3, 0)).count_rtlmax_ltrmin_layers() == 1
    assert Perm((2, 0, 1, 3)).count_rtlmax_ltrmin_layers() == 2
    assert Perm((1, 3, 2, 7, 6, 5, 8, 0, 4)).count_rtlmax_ltrmin_layers() == 2
    assert Perm((0, 8, 2, 4, 5, 6, 3, 7, 1)).count_rtlmax_ltrmin_layers() == 4
    assert Perm((1, 0, 2)).count_rtlmax_ltrmin_layers() == 1
    assert Perm((1, 2, 0, 3)).count_rtlmax_ltrmin_layers() == 2
    assert Perm((3, 0, 2, 1)).count_rtlmax_ltrmin_layers() == 1
    assert Perm((2, 0, 1)).count_rtlmax_ltrmin_layers() == 1
    assert Perm((1, 3, 2, 0)).count_rtlmax_ltrmin_layers() == 1
    assert Perm(()).count_rtlmax_ltrmin_layers() == 0
    assert Perm((5, 3, 7, 4, 2, 0, 6, 1)).count_rtlmax_ltrmin_layers() == 2
    assert Perm((0, 2, 1, 6, 4, 3, 5, 7, 8)).count_rtlmax_ltrmin_layers() == 4
    assert Perm((2, 1, 0)).count_rtlmax_ltrmin_layers() == 1
    assert Perm((0, 2, 1)).count_rtlmax_ltrmin_layers() == 1
    assert Perm((0, 8, 3, 5, 7, 4, 2, 6, 1)).count_rtlmax_ltrmin_layers() == 2


def test_rtlmax_ltrmin_decomposition():
    assert list(Perm(()).rtlmax_ltrmin_decomposition()) == []
    assert list(Perm((0,)).rtlmax_ltrmin_decomposition()) == [[0]]
    assert list(Perm((2, 0, 3, 1)).rtlmax_ltrmin_decomposition()) == [[0, 1, 2, 3]]
    assert list(Perm((0, 1, 2, 3)).rtlmax_ltrmin_decomposition()) == [[0, 3], [0, 1]]
    assert list(Perm((1, 0, 2)).rtlmax_ltrmin_decomposition()) == [[0, 1, 2]]
    assert list(Perm((2, 1, 0)).rtlmax_ltrmin_decomposition()) == [[0, 1, 2]]
    assert list(Perm((0, 1)).rtlmax_ltrmin_decomposition()) == [[0, 1]]
    assert list(Perm((2, 1, 3, 0)).rtlmax_ltrmin_decomposition()) == [[0, 1, 2, 3]]
    assert list(Perm((0, 2, 1)).rtlmax_ltrmin_decomposition()) == [[0, 1, 2]]
    assert list(Perm((2, 3, 0, 1)).rtlmax_ltrmin_decomposition()) == [[0, 1, 2, 3]]
    assert list(Perm((1, 3, 0, 2)).rtlmax_ltrmin_decomposition()) == [[0, 1, 2, 3]]
    assert list(Perm((1, 2, 3, 0)).rtlmax_ltrmin_decomposition()) == [[0, 2, 3], [0]]
    assert list(Perm((0, 1, 6, 5, 4, 3, 2)).rtlmax_ltrmin_decomposition()) == [
        [0, 2, 3, 4, 5, 6],
        [0],
    ]
    assert list(Perm((0, 1, 4, 3, 2, 5)).rtlmax_ltrmin_decomposition()) == [
        [0, 5],
        [0, 1, 2, 3],
    ]
    assert list(Perm((2, 3, 0, 4, 1, 5)).rtlmax_ltrmin_decomposition()) == [
        [0, 2, 5],
        [1, 2],
        [0],
    ]
    assert list(Perm((4, 0, 2, 5, 3, 1)).rtlmax_ltrmin_decomposition()) == [
        [0, 1, 3, 4, 5],
        [0],
    ]
    assert list(Perm((1, 5, 0, 3, 2, 4)).rtlmax_ltrmin_decomposition()) == [
        [0, 1, 2, 5],
        [0, 1],
    ]


def test_monotone_block_decomposition():
    assert list(Perm().monotone_block_decomposition(True)) == []
    assert list(Perm((0,)).monotone_block_decomposition()) == []
    assert list(Perm((0,)).monotone_block_decomposition(True)) == [(0, 0)]
    assert list(Perm((6, 7, 5, 3, 0, 1, 2, 4)).monotone_block_decomposition()) == [
        (0, 1),
        (4, 6),
    ]
    assert list(Perm((0, 2, 1, 5, 6, 7, 4, 3)).monotone_block_decomposition()) == [
        (1, 2),
        (3, 5),
        (6, 7),
    ]
    for _ in range(20):
        perm = Perm.random(random.randint(0, 20))
        monblocks = perm.monotone_block_decomposition(True)
        last = -1
        for block in monblocks:
            assert block[0] == last + 1
            last = block[1]
            assert all(
                perm[i] - perm[i - 1] == perm[block[0] + 1] - perm[block[0]]
                for i in range(block[0] + 2, block[1])
            )


def test_monotone_block_decomposition_ascending():
    assert list(Perm().monotone_block_decomposition_ascending()) == []
    for i in range(1, 10):
        assert list(Perm.identity(i).monotone_block_decomposition_ascending(True)) == [
            (0, i - 1)
        ]
    assert list(
        Perm((0, 1, 3, 6, 5, 4, 2)).monotone_block_decomposition_ascending(True)
    ) == [(0, 1), (2, 2), (3, 3), (4, 4), (5, 5), (6, 6)]
    assert list(
        Perm((0, 1, 5, 6, 3, 2, 4)).monotone_block_decomposition_ascending(False)
    ) == [(0, 1), (2, 3)]
    assert list(
        Perm((2, 3, 1, 4, 5, 0)).monotone_block_decomposition_ascending(False)
    ) == [(0, 1), (3, 4)]
    assert (
        list(Perm((3, 5, 1, 4, 0, 2)).monotone_block_decomposition_ascending(False))
        == []
    )
    assert list(
        Perm((5, 2, 4, 0, 3, 1)).monotone_block_decomposition_ascending(True)
    ) == [(0, 0), (1, 1), (2, 2), (3, 3), (4, 4), (5, 5)]
    assert list(
        Perm((3, 1, 2, 5, 4, 0)).monotone_block_decomposition_ascending(False)
    ) == [(1, 2)]
    assert (
        list(Perm((4, 0, 3, 2, 5, 1)).monotone_block_decomposition_ascending(False))
        == []
    )
    assert list(
        Perm((3, 2, 5, 4, 0, 1)).monotone_block_decomposition_ascending(True)
    ) == [(0, 0), (1, 1), (2, 2), (3, 3), (4, 5)]
    assert list(
        Perm((0, 1, 2, 4, 3, 5)).monotone_block_decomposition_ascending(False)
    ) == [(0, 2)]
    assert (
        list(Perm((3, 5, 1, 0, 4, 2)).monotone_block_decomposition_ascending(False))
        == []
    )


def test_test_monotone_block_decomposition_descending():
    assert list(Perm().monotone_block_decomposition_descending()) == []
    for i in range(1, 10):
        assert list(
            Perm.monotone_decreasing(i).monotone_block_decomposition_descending(True)
        ) == [(0, i - 1)]
    assert (
        list(Perm((5, 0, 3, 1, 2, 4)).monotone_block_decomposition_descending(False))
        == []
    )
    assert list(
        Perm((0, 5, 2, 3, 4, 1)).monotone_block_decomposition_descending(True)
    ) == [(0, 0), (1, 1), (2, 2), (3, 3), (4, 4), (5, 5)]
    assert list(
        Perm((5, 4, 2, 1, 0, 3)).monotone_block_decomposition_descending(False)
    ) == [(0, 1), (2, 4)]
    assert list(
        Perm((1, 3, 2, 0, 4)).monotone_block_decomposition_descending(True)
    ) == [(0, 0), (1, 2), (3, 3), (4, 4)]
    assert list(
        Perm((4, 5, 2, 3, 1, 0)).monotone_block_decomposition_descending(True)
    ) == [(0, 0), (1, 1), (2, 2), (3, 3), (4, 5)]
    assert list(
        Perm((2, 1, 3, 4, 0)).monotone_block_decomposition_descending(True)
    ) == [(0, 1), (2, 2), (3, 3), (4, 4)]
    assert list(
        Perm((0, 5, 1, 3, 2, 4)).monotone_block_decomposition_descending(True)
    ) == [(0, 0), (1, 1), (2, 2), (3, 4), (5, 5)]
    assert (
        list(Perm((2, 4, 0, 1, 5, 3)).monotone_block_decomposition_descending(False))
        == []
    )
    assert list(
        Perm((5, 4, 0, 1, 3, 2)).monotone_block_decomposition_descending(False)
    ) == [(0, 1), (4, 5)]
    assert list(
        Perm((5, 2, 1, 4, 3, 0)).monotone_block_decomposition_descending(True)
    ) == [(0, 0), (1, 2), (3, 4), (5, 5)]


def test_monotone_quotient():
    assert Perm().monotone_quotient() == Perm()
    assert Perm((0,)).monotone_quotient() == Perm((0,))
    assert Perm((0, 2, 1, 5, 6, 7, 4, 3)).monotone_quotient() == Perm((0, 1, 3, 2))
    for _ in range(20):
        perm = Perm.random(random.randint(0, 20))
        monblocks = tuple(
            start for (start, end) in perm.monotone_block_decomposition(True)
        )
        assert monblocks in list(perm.occurrences_of(perm.monotone_quotient()))


def test_maximum_block():
    assert Perm((0, 1, 2)).maximum_block() == (2, 0)
    assert Perm((0, 2, 1)).maximum_block() == (2, 1)
    assert Perm((1, 0, 2)).maximum_block() == (2, 0)
    assert Perm((1, 2, 0)).maximum_block() == (2, 0)
    assert Perm((2, 0, 1)).maximum_block() == (2, 1)
    assert Perm((2, 1, 0)).maximum_block() == (2, 0)
    assert Perm((4, 0, 6, 3, 5, 1, 2)).maximum_block() == (2, 5)
    assert Perm((1, 2, 7, 8, 6, 0, 3, 5, 4)).maximum_block() == (3, 2)


def test_simple_location():
    assert Perm().simple_location() == (0, 0)
    assert Perm((0,)).simple_location() == (0, 0)
    assert Perm((0, 2, 1, 5, 6, 7, 4, 3)).simple_location() == (7, 1)
    assert Perm((3, 4, 0, 7, 2, 6, 1, 5)).simple_location() == (2, 0)
    for _ in range(20):
        perm = Perm.random(random.randint(0, 20))
        length, start = perm.simple_location()
        if length != 0:
            assert (
                max(perm[start : start + length]) - min(perm[start : start + length])
                == length - 1
            )
        else:
            length = 2
        for bigger in range(length + 1, len(perm) - 1):
            for start in range(len(perm) - bigger - 1):
                assert (
                    max(perm[start : start + bigger])
                    - min(perm[start : start + bigger])
                    != bigger - 1
                )


def test_is_simple():
    assert Perm().is_simple()
    assert Perm((0,)).is_simple()
    assert not Perm((0, 1, 2)).is_simple()
    assert not Perm((0, 2, 1)).is_simple()
    assert not Perm((1, 0, 2)).is_simple()
    assert not Perm((1, 2, 0)).is_simple()
    assert not Perm((2, 0, 1)).is_simple()
    assert not Perm((2, 1, 0)).is_simple()
    assert Perm((2, 0, 3, 1)).is_simple()
    assert not Perm((3, 2, 0, 1)).is_simple()
    assert Perm((1, 3, 0, 2)).is_simple()
    assert Perm((3, 7, 2, 6, 1, 5, 0, 4)).is_simple()


def test_is_strongly_simple():
    assert Perm().is_strongly_simple()
    assert Perm((0,)).is_strongly_simple()
    assert not Perm((0, 1, 2)).is_strongly_simple()
    assert not Perm((0, 2, 1)).is_strongly_simple()
    assert not Perm((1, 0, 2)).is_strongly_simple()
    assert Perm((4, 1, 6, 3, 0, 7, 2, 5)).is_strongly_simple()


def test_coveredby():
    assert Perm().coveredby() == [Perm((0,))]
    assert sorted(Perm((0,)).coveredby()) == sorted([Perm((0, 1)), Perm((1, 0))])
    assert sorted(Perm((0, 1)).coveredby()) == sorted(
        [
            Perm((0, 2, 1)),
            Perm((1, 2, 0)),
            Perm((0, 1, 2)),
            Perm((2, 0, 1)),
            Perm((1, 0, 2)),
        ]
    )
    for _ in range(10):
        perm = Perm.random(random.randint(0, 12))
        for p in perm.coveredby():
            assert perm in p.children()


def test_children():
    assert Perm().children() == []
    assert Perm((0,)).children() == [Perm()]
    assert sorted(Perm((0, 4, 3, 1, 2)).children()) == [
        Perm((0, 3, 1, 2)),
        Perm((0, 3, 2, 1)),
        Perm((3, 2, 0, 1)),
    ]
    assert sorted(Perm((5, 0, 2, 4, 3, 1, 6)).children()) == [
        Perm((0, 2, 4, 3, 1, 5)),
        Perm((4, 0, 1, 3, 2, 5)),
        Perm((4, 0, 2, 3, 1, 5)),
        Perm((4, 0, 3, 2, 1, 5)),
        Perm((4, 1, 3, 2, 0, 5)),
        Perm((5, 0, 2, 4, 3, 1)),
    ]


def test_call_1():
    p = Perm((0, 1, 2, 3))
    for i in range(len(p)):
        assert p(i) == i
    with pytest.raises(AssertionError):
        p(-1)
    with pytest.raises(AssertionError):
        p(4)


def test_call_2():
    p = Perm((3, 4, 0, 2, 1))
    assert p(0) == 3
    assert p(1) == 4
    assert p(2) == 0
    assert p(3) == 2
    assert p(4) == 1
    with pytest.raises(AssertionError):
        p(-1)
    with pytest.raises(AssertionError):
        p(5)


def test_eq():
    assert Perm([]) == Perm([])
    assert Perm([0]) == Perm([0])
    assert Perm([]) != Perm([0])
    assert Perm([0]) != Perm([])
    assert not (Perm([]) != Perm([]))
    assert not (Perm([0]) != Perm([0]))
    assert not (Perm([]) == Perm([0]))
    assert not (Perm([0]) == Perm([]))
    for _ in range(100):
        a = Perm.random(random.randint(0, 10))
        b = Perm(a)
        c = Perm.random(random.randint(0, 10))
        if a == c:
            continue
        assert a == b
        assert a != c
        assert b == a
        assert c != a


def test_avoids():
    assert Perm([4, 0, 1, 2, 3]).avoids()
    assert not (Perm([4, 0, 1, 2, 3]).avoids(Perm([0, 1, 2])))
    assert not (Perm([4, 0, 1, 2, 3]).avoids(Perm([1, 0])))
    assert Perm([4, 0, 1, 2, 3]).avoids(Perm([2, 1, 0]))
    assert not (Perm([4, 0, 1, 2, 3]).avoids_set([Perm([2, 1, 0]), Perm([1, 0])]))
    assert Perm([4, 0, 1, 2, 3]).avoids_set([Perm([2, 1, 0]), Perm([1, 2, 0])])


def test_avoids_2():
    bound = 6

    def do_test(patts, expected):
        for i in range(min(len(expected), bound)):
            length = i + 1
            cnt = 0
            for p in Perm.of_length(length):
                ok = True
                for patt in patts:
                    if not p.avoids(Perm(patt)):
                        ok = False
                        break
                if ok:
                    cnt += 1
            assert expected[i] == cnt

    do_test([[0, 1, 2]], [1, 2, 5, 14, 42, 132, 429, 1430])
    do_test([[1, 2, 0]], [1, 2, 5, 14, 42, 132, 429, 1430])
    do_test([[0, 2, 3, 1]], [1, 2, 6, 23, 103, 512, 2740, 15485])
    do_test([[1, 3, 0, 2]], [1, 2, 6, 23, 103, 512, 2740, 15485])
    do_test([[0, 1, 2, 3]], [1, 2, 6, 23, 103, 513, 2761, 15767])
    do_test([[0, 3, 2, 1]], [1, 2, 6, 23, 103, 513, 2761, 15767])
    do_test([[1, 0, 3, 2]], [1, 2, 6, 23, 103, 513, 2761, 15767])
    do_test([[0, 2, 1, 3]], [1, 2, 6, 23, 103, 513, 2762, 15793])


def test_incr_decr():
    for i in range(100):
        assert Perm(range(i)).is_increasing()
        assert Perm(range(i - 1, -1, -1)).is_decreasing()

    assert not Perm([0, 2, 1]).is_increasing()
    assert not Perm([0, 2, 1]).is_decreasing()
    assert not Perm([1, 0, 2]).is_increasing()
    assert not Perm([1, 0, 2]).is_decreasing()


def test_lt():
    # TODO: No length testing is done here
    for _ in range(30):
        l1 = list(range(10))
        l2 = list(range(10))
        random.shuffle(l1)
        random.shuffle(l2)
        if l1 < l2:
            assert Perm(l1) < Perm(l2)
        else:
            assert not (Perm(l1) < Perm(l2))
        assert not (Perm(l1) < Perm(l1))
        assert not (Perm(l2) < Perm(l2))


def test_gt():
    # TODO: No length testing is done here
    for _ in range(30):
        l1 = list(range(10))
        l2 = list(range(10))
        random.shuffle(l1)
        random.shuffle(l2)
        if l1 > l2:
            assert Perm(l1) > Perm(l2)
        else:
            assert not (Perm(l1) > Perm(l2))
        assert not (Perm(l1) > Perm(l1))
        assert not (Perm(l2) > Perm(l2))


def test_ge():
    # TODO: No length testing is done here
    for _ in range(30):
        l1 = list(range(10))
        l2 = list(range(10))
        random.shuffle(l1)
        random.shuffle(l2)
        if l1 >= l2:
            assert Perm(l1) >= Perm(l2)
        else:
            assert not (Perm(l1) >= Perm(l2))
        assert Perm(l1) >= Perm(l1)
        assert Perm(l2) >= Perm(l2)


def test_bool():
    assert Perm([0, 1, 2, 3])
    assert Perm([0])
    assert not (Perm([]))
    assert not (Perm())


def test_ascii_plot():
    assert Perm().ascii_plot() == ""
    assert Perm((0,)).ascii_plot() == " |\n-\u25cf-\n |"
    assert (
        Perm((0, 1)).ascii_plot(cell_size=2) == "  |  |\n"
        "  |  |\n"
        "--+--●--\n"
        "  |  |\n"
        "  |  |\n"
        "--●--+--\n"
        "  |  |\n"
        "  |  |"
    )
    assert (
        Perm((1, 2, 4, 0, 3, 5)).ascii_plot() == " | | | | | |\n"
        "-+-+-+-+-+-●-\n"
        " | | | | | |\n"
        "-+-+-●-+-+-+-\n"
        " | | | | | |\n"
        "-+-+-+-+-●-+-\n"
        " | | | | | |\n"
        "-+-●-+-+-+-+-\n"
        " | | | | | |\n"
        "-●-+-+-+-+-+-\n"
        " | | | | | |\n"
        "-+-+-+-●-+-+-\n"
        " | | | | | |"
    )
    for _ in range(10):
        perm = Perm.random(random.randint(0, 20))
        plot = perm.ascii_plot(cell_size=0).split("\n")
        for i in range(len(perm)):
            assert plot[len(perm) - perm[i] - 1][2 * i] == "\u25cf"


def test_to_tikz():
    assert Perm((1, 0, 4, 2, 3)).to_tikz() == (
        "\\begin{tikzpicture}[scale=.3,baseline=(current bounding box.center)]\n\t\\"
        "foreach \\x in {1,...,5} {\n\t\t\\draw[ultra thin] (\\x,0)--(\\x,6); %vline\n"
        "\t\t\\draw[ultra thin] (0,\\x)--(6,\\x); %hline\n\t}\n\t\\draw[fill=black] (1,"
        "2) circle (5pt);\n\t\\draw[fill=black] (2,1) circle (5pt);\n\t\\draw[fill=blac"
        "k] (3,5) circle (5pt);\n\t\\draw[fill=black] (4,3) circle (5pt);\n\t\\draw[fil"
        "l=black] (5,4) circle (5pt);\n\\end{tikzpicture}".replace("\t", " " * 4)
    )


def test_cycle_notation():
    assert Perm().cycle_notation() == "( )"
    assert Perm((0,)).cycle_notation() == "( 0 )"
    assert Perm((0, 1)).cycle_notation() == "( 0 ) ( 1 )"
    assert Perm((7, 0, 1, 2, 5, 4, 3, 6)).cycle_notation() == "( 5 4 ) ( 7 6 3 2 1 0 )"


def test_count_bounces():
    assert Perm((0,)).count_bounces() == 0
    assert Perm((0, 1)).count_bounces() == 1
    assert Perm((1, 0)).count_bounces() == 0
    assert Perm((0, 1, 2)).count_bounces() == 3
    assert Perm((0, 2, 1)).count_bounces() == 2
    assert Perm((1, 0, 2)).count_bounces() == 1
    assert Perm((1, 2, 0)).count_bounces() == 0
    assert Perm((2, 0, 1)).count_bounces() == 1
    assert Perm((2, 1, 0)).count_bounces() == 0
    assert Perm((0, 3, 2, 1)).count_bounces() == 3
    assert Perm((2, 0, 1, 3)).count_bounces() == 3
    assert Perm((3, 0, 2, 1)).count_bounces() == 2
    assert Perm((0, 1, 3, 2, 4)).count_bounces() == 8
    assert Perm((0, 2, 3, 4, 1)).count_bounces() == 4
    assert Perm((0, 3, 4, 1, 2)).count_bounces() == 5
    assert Perm((0, 4, 3, 2, 1)).count_bounces() == 4
    assert Perm((1, 2, 0, 3, 4)).count_bounces() == 3
    assert Perm((1, 3, 0, 4, 2)).count_bounces() == 2
    assert Perm((1, 4, 2, 0, 3)).count_bounces() == 1
    assert Perm((2, 0, 3, 4, 1)).count_bounces() == 3
    assert Perm((2, 1, 4, 0, 3)).count_bounces() == 1
    assert Perm((4, 1, 3, 2, 0)).count_bounces() == 0
    assert Perm((4, 3, 0, 1, 2)).count_bounces() == 2
    assert Perm((0, 1, 2, 3, 5, 4)).count_bounces() == 14
    assert Perm((0, 1, 3, 4, 2, 5)).count_bounces() == 10
    assert Perm((0, 1, 4, 3, 5, 2)).count_bounces() == 9
    assert Perm((0, 1, 5, 4, 2, 3)).count_bounces() == 10
    assert Perm((0, 2, 1, 5, 4, 3)).count_bounces() == 8
    assert Perm((0, 2, 4, 1, 3, 5)).count_bounces() == 8
    assert Perm((0, 2, 5, 1, 4, 3)).count_bounces() == 7
    assert Perm((0, 3, 1, 4, 2, 5)).count_bounces() == 9
    assert Perm((0, 3, 2, 4, 5, 1)).count_bounces() == 5
    assert Perm((0, 3, 4, 5, 1, 2)).count_bounces() == 6
    assert Perm((0, 3, 5, 4, 2, 1)).count_bounces() == 5
    assert Perm((0, 4, 2, 1, 3, 5)).count_bounces() == 8
    assert Perm((0, 4, 3, 1, 5, 2)).count_bounces() == 7
    assert Perm((0, 4, 5, 2, 1, 3)).count_bounces() == 6
    assert Perm((0, 5, 1, 3, 4, 2)).count_bounces() == 8
    assert Perm((0, 5, 2, 4, 1, 3)).count_bounces() == 6
    assert Perm((0, 5, 3, 4, 2, 1)).count_bounces() == 5
    assert Perm((1, 0, 2, 3, 4, 5)).count_bounces() == 10
    assert Perm((1, 0, 3, 2, 5, 4)).count_bounces() == 6
    assert Perm((1, 0, 4, 3, 2, 5)).count_bounces() == 5
    assert Perm((1, 0, 5, 3, 4, 2)).count_bounces() == 4
    assert Perm((1, 2, 0, 5, 3, 4)).count_bounces() == 4
    assert Perm((1, 2, 3, 5, 4, 0)).count_bounces() == 0
    assert Perm((1, 2, 5, 0, 3, 4)).count_bounces() == 2
    assert Perm((1, 3, 0, 2, 5, 4)).count_bounces() == 5
    assert Perm((1, 3, 2, 4, 0, 5)).count_bounces() == 1
    assert Perm((1, 3, 4, 2, 5, 0)).count_bounces() == 0
    assert Perm((1, 3, 5, 4, 0, 2)).count_bounces() == 1
    assert Perm((1, 4, 0, 5, 3, 2)).count_bounces() == 3
    assert Perm((1, 4, 3, 0, 2, 5)).count_bounces() == 3
    assert Perm((1, 4, 5, 0, 3, 2)).count_bounces() == 2
    assert Perm((1, 5, 0, 3, 2, 4)).count_bounces() == 4
    assert Perm((1, 5, 2, 3, 4, 0)).count_bounces() == 0
    assert Perm((1, 5, 3, 4, 0, 2)).count_bounces() == 1
    assert Perm((1, 5, 4, 3, 2, 0)).count_bounces() == 0
    assert Perm((2, 0, 3, 1, 4, 5)).count_bounces() == 7
    assert Perm((2, 0, 4, 1, 5, 3)).count_bounces() == 6
    assert Perm((2, 0, 5, 3, 1, 4)).count_bounces() == 5
    assert Perm((2, 1, 0, 4, 5, 3)).count_bounces() == 3
    assert Perm((2, 1, 3, 5, 0, 4)).count_bounces() == 1
    assert Perm((2, 1, 4, 5, 3, 0)).count_bounces() == 0
    assert Perm((2, 3, 0, 1, 4, 5)).count_bounces() == 6
    assert Perm((2, 3, 1, 0, 5, 4)).count_bounces() == 2
    assert Perm((2, 3, 4, 1, 0, 5)).count_bounces() == 1
    assert Perm((2, 3, 5, 1, 4, 0)).count_bounces() == 0
    assert Perm((2, 4, 0, 5, 1, 3)).count_bounces() == 3
    assert Perm((2, 4, 1, 5, 3, 0)).count_bounces() == 0
    assert Perm((2, 4, 5, 0, 1, 3)).count_bounces() == 2
    assert Perm((2, 5, 0, 1, 4, 3)).count_bounces() == 3
    assert Perm((2, 5, 1, 3, 0, 4)).count_bounces() == 1
    assert Perm((2, 5, 3, 1, 4, 0)).count_bounces() == 0
    assert Perm((2, 5, 4, 3, 0, 1)).count_bounces() == 1
    assert Perm((3, 2, 5, 1, 0, 4)).count_bounces() == 1
    assert Perm((3, 4, 0, 2, 5, 1)).count_bounces() == 3
    assert Perm((3, 4, 1, 5, 0, 2)).count_bounces() == 1
    assert Perm((3, 4, 2, 5, 1, 0)).count_bounces() == 0
    assert Perm((3, 5, 0, 1, 2, 4)).count_bounces() == 4
    assert Perm((3, 5, 1, 0, 4, 2)).count_bounces() == 2
    assert Perm((3, 5, 2, 1, 0, 4)).count_bounces() == 1
    assert Perm((3, 5, 4, 1, 2, 0)).count_bounces() == 0
    assert Perm((4, 0, 1, 5, 2, 3)).count_bounces() == 5
    assert Perm((4, 0, 2, 5, 3, 1)).count_bounces() == 4
    assert Perm((4, 0, 5, 1, 2, 3)).count_bounces() == 5
    assert Perm((4, 1, 0, 2, 5, 3)).count_bounces() == 3
    assert Perm((4, 1, 2, 3, 0, 5)).count_bounces() == 1
    assert Perm((4, 1, 3, 2, 5, 0)).count_bounces() == 0
    assert Perm((4, 1, 5, 3, 0, 2)).count_bounces() == 1
    assert Perm((4, 3, 2, 5, 0, 1)).count_bounces() == 1
    assert Perm((4, 3, 5, 2, 1, 0)).count_bounces() == 0
    assert Perm((4, 5, 1, 0, 2, 3)).count_bounces() == 2
    assert Perm((4, 5, 2, 0, 3, 1)).count_bounces() == 2
    assert Perm((4, 5, 3, 1, 0, 2)).count_bounces() == 1
    assert Perm((5, 0, 1, 3, 4, 2)).count_bounces() == 4


def test_max_drop_size():
    assert Perm((0,)).max_drop_size() == 0
    assert Perm((0, 1)).max_drop_size() == 0
    assert Perm((1, 0)).max_drop_size() == 1
    assert Perm((0, 1, 2)).max_drop_size() == 0
    assert Perm((0, 2, 1)).max_drop_size() == 1
    assert Perm((1, 0, 2)).max_drop_size() == 1
    assert Perm((1, 2, 0)).max_drop_size() == 1
    assert Perm((2, 0, 1)).max_drop_size() == 2
    assert Perm((2, 1, 0)).max_drop_size() == 2
    assert Perm((0, 3, 4, 2, 1)).max_drop_size() == 2
    assert Perm((2, 4, 0, 3, 1)).max_drop_size() == 3
    assert Perm((4, 3, 1, 2, 0)).max_drop_size() == 4
    assert Perm((0, 2, 5, 4, 3, 1)).max_drop_size() == 3
    assert Perm((0, 5, 1, 2, 4, 3)).max_drop_size() == 4
    assert Perm((1, 2, 0, 4, 5, 3)).max_drop_size() == 1
    assert Perm((1, 4, 0, 5, 3, 2)).max_drop_size() == 3
    assert Perm((2, 0, 3, 1, 5, 4)).max_drop_size() == 2
    assert Perm((2, 3, 1, 4, 5, 0)).max_drop_size() == 2
    assert Perm((2, 5, 1, 4, 3, 0)).max_drop_size() == 4
    assert Perm((3, 1, 4, 0, 5, 2)).max_drop_size() == 3
    assert Perm((3, 4, 2, 1, 5, 0)).max_drop_size() == 3
    assert Perm((4, 0, 3, 5, 2, 1)).max_drop_size() == 4
    assert Perm((4, 2, 5, 0, 3, 1)).max_drop_size() == 4
    assert Perm((4, 5, 3, 1, 2, 0)).max_drop_size() == 4
    assert Perm((5, 1, 4, 3, 2, 0)).max_drop_size() == 5
    assert Perm((5, 4, 0, 1, 3, 2)).max_drop_size() == 5
    assert Perm((0, 5, 6, 1, 2, 3, 4)).max_drop_size() == 4
    assert Perm((2, 5, 0, 1, 3, 4, 6)).max_drop_size() == 4
    assert Perm((5, 2, 3, 4, 1, 0, 6)).max_drop_size() == 5
    assert Perm((6, 7, 2, 1, 3, 4, 5, 0)).max_drop_size() == 6
    assert Perm((7, 5, 4, 3, 2, 1, 0, 6)).max_drop_size() == 7
    assert Perm((2, 1, 5, 4, 6, 3, 7, 0)).max_drop_size() == 3
    assert Perm((2, 1, 6, 5, 4, 3, 0, 7)).max_drop_size() == 4
    assert Perm((1, 0, 4, 2, 6, 3, 7, 5)).max_drop_size() == 2
    assert Perm((3, 4, 5, 0, 1, 2, 7, 6)).max_drop_size() == 3
    assert Perm((0, 5, 1, 6, 2, 3, 4, 7)).max_drop_size() == 4
    assert Perm((3, 7, 5, 0, 6, 2, 4, 1)).max_drop_size() == 6
    assert Perm((5, 3, 6, 1, 4, 0, 2, 7)).max_drop_size() == 5
    assert Perm((4, 3, 2, 7, 6, 5, 0, 1)).max_drop_size() == 4
    assert Perm((5, 3, 2, 7, 1, 0, 4, 6)).max_drop_size() == 5
    assert Perm((6, 0, 1, 7, 2, 4, 3, 5)).max_drop_size() == 6
    assert Perm((1, 6, 5, 4, 2, 3, 7, 0)).max_drop_size() == 5
    assert Perm((6, 4, 0, 2, 7, 1, 5, 3)).max_drop_size() == 6
    assert Perm((5, 0, 1, 7, 3, 2, 4, 6)).max_drop_size() == 5
    assert Perm((1, 5, 0, 2, 4, 3, 7, 6)).max_drop_size() == 4
    assert Perm((5, 4, 7, 6, 0, 1, 2, 3)).max_drop_size() == 5
    assert Perm((1, 2, 7, 0, 3, 5, 6, 4)).max_drop_size() == 5
    assert Perm((7, 5, 0, 3, 4, 2, 1, 6)).max_drop_size() == 7
    assert Perm((4, 3, 2, 7, 5, 6, 1, 0)).max_drop_size() == 4
    assert Perm((3, 0, 5, 2, 6, 1, 7, 4)).max_drop_size() == 3
    assert Perm((7, 3, 5, 0, 6, 2, 1, 4)).max_drop_size() == 7
    assert Perm((6, 7, 0, 1, 2, 3, 4, 5, 8)).max_drop_size() == 6
    assert Perm((5, 4, 3, 2, 1, 0, 6, 7, 8)).max_drop_size() == 5
    assert Perm((9, 8, 3, 2, 7, 6, 5, 4, 1, 0)).max_drop_size() == 9
    assert Perm((9, 6, 7, 2, 3, 8, 0, 1, 4, 5)).max_drop_size() == 9
    assert Perm((8, 6, 9, 2, 3, 7, 0, 1, 4, 5)).max_drop_size() == 8
    assert Perm((3, 1, 4, 0, 2, 5, 6, 7, 8, 9)).max_drop_size() == 3
    assert Perm((3, 5, 7, 8, 9, 11, 0, 1, 2, 4, 6, 10)).max_drop_size() == 6
    assert Perm((9, 2, 1, 8, 5, 4, 7, 6, 3, 0, 11, 10)).max_drop_size() == 9
    assert Perm((1, 5, 6, 7, 10, 11, 0, 2, 3, 4, 8, 9)).max_drop_size() == 6
    assert Perm((3, 6, 7, 9, 10, 11, 0, 1, 2, 4, 5, 8)).max_drop_size() == 6
    assert Perm((11, 10, 5, 4, 3, 2, 7, 6, 9, 8, 1, 0)).max_drop_size() == 11


def test_stack_sortable():
    assert Perm(()).stack_sortable()
    assert Perm((0,)).stack_sortable()
    assert Perm((0, 1)).stack_sortable()
    assert Perm((1, 0)).stack_sortable()
    assert Perm((0, 1, 2)).stack_sortable()
    assert Perm((0, 2, 1)).stack_sortable()
    assert Perm((1, 0, 2)).stack_sortable()
    assert not Perm((1, 2, 0)).stack_sortable()
    assert Perm((2, 0, 1)).stack_sortable()
    assert Perm((2, 1, 0)).stack_sortable()
    assert Perm((2, 1, 0, 4, 3)).stack_sortable()
    assert not Perm((1, 4, 3, 0, 8, 5, 2, 9, 7, 6)).stack_sortable()
    assert not Perm((1, 3, 0, 2)).stack_sortable()
    assert Perm((3, 0, 1, 2)).stack_sortable()
    assert not Perm((6, 2, 4, 3, 7, 1, 5, 0)).stack_sortable()
    assert not Perm((4, 8, 5, 0, 6, 1, 7, 3, 2)).stack_sortable()
    assert Perm((0, 1, 3, 2)).stack_sortable()
    assert Perm((3, 0, 2, 1)).stack_sortable()
    assert not Perm((1, 0, 7, 2, 5, 4, 3, 8, 9, 6)).stack_sortable()
    assert not Perm((4, 1, 5, 2, 6, 0, 3, 8, 7, 9)).stack_sortable()
    assert Perm((0, 12, 11, 10, 9, 1, 5, 4, 2, 3, 6, 7, 8, 14, 13)).stack_sortable()


def test_bubble_sortable():
    enumeration = [1]
    enumeration.extend([2 ** i for i in range(10)])
    assert Perm(()).bubble_sortable()
    assert Perm((0,)).bubble_sortable()
    assert Perm((0, 1)).bubble_sortable()
    assert Perm((1, 0)).bubble_sortable()
    assert Perm((0, 1, 2)).bubble_sortable()
    assert Perm((0, 2, 1)).bubble_sortable()
    assert Perm((1, 0, 2)).bubble_sortable()
    assert not Perm((1, 2, 0)).bubble_sortable()
    assert Perm((2, 0, 1)).bubble_sortable()
    assert not Perm((2, 1, 0)).bubble_sortable()
    assert Perm((2, 0, 1, 3)).bubble_sortable()
    assert not Perm((1, 4, 3, 2, 0)).bubble_sortable()
    assert not Perm((0, 1, 5, 4, 2, 3)).bubble_sortable()
    assert not Perm((1, 3, 4, 0, 6, 2, 5, 7)).bubble_sortable()
    assert not Perm((1, 5, 6, 7, 0, 3, 2, 4)).bubble_sortable()
    assert not Perm((2, 3, 1, 6, 4, 7, 5, 0)).bubble_sortable()
    assert not Perm((2, 5, 1, 4, 7, 0, 6, 3)).bubble_sortable()
    assert not Perm((3, 0, 4, 5, 7, 6, 1, 2)).bubble_sortable()
    assert not Perm((4, 0, 7, 5, 3, 6, 2, 1)).bubble_sortable()
    assert not Perm((6, 5, 2, 0, 3, 7, 1, 8, 4)).bubble_sortable()
    for i in range(4, 7):
        assert (
            sum(1 for p in Perm.of_length(i) if p.bubble_sortable()) == enumeration[i]
        )
    patts = (Perm((1, 2, 0)), Perm((2, 1, 0)))
    for i in range(20):
        p = Perm.random(random.randint(5, 10))
        if p.avoids(*patts):
            assert p.bubble_sortable()
        else:
            assert not p.bubble_sortable()


def test_quick_sortable():
    enumeration = [1, 1, 2, 5, 12, 28, 65, 151, 351, 816]
    for i in range(4, 7):
        assert sum(1 for p in Perm.of_length(i) if p.quick_sortable()) == enumeration[i]
    assert Perm(()).quick_sortable()
    assert Perm((0,)).quick_sortable()
    assert Perm((0, 1)).quick_sortable()
    assert Perm((1, 0)).quick_sortable()
    assert Perm((0, 1, 2)).quick_sortable()
    assert Perm((0, 2, 1)).quick_sortable()
    assert Perm((1, 0, 2)).quick_sortable()
    assert Perm((1, 2, 0)).quick_sortable()
    assert Perm((2, 0, 1)).quick_sortable()
    assert not Perm((2, 1, 0)).quick_sortable()
    assert not Perm((2, 1, 0, 3)).quick_sortable()
    assert not Perm((2, 3, 1, 0)).quick_sortable()
    assert not Perm((3, 4, 2, 1, 0)).quick_sortable()
    assert not Perm((4, 3, 2, 0, 1)).quick_sortable()
    assert Perm((0, 2, 1, 3, 4, 5)).quick_sortable()
    assert Perm((0, 2, 3, 4, 5, 1)).quick_sortable()
    assert not Perm((5, 0, 1, 4, 3, 2, 6)).quick_sortable()
    assert not Perm((3, 6, 5, 4, 7, 2, 0, 1)).quick_sortable()
    assert not Perm((6, 9, 7, 2, 3, 0, 5, 4, 1, 8)).quick_sortable()
    assert not Perm((7, 5, 0, 4, 3, 1, 9, 2, 6, 8)).quick_sortable()


def test_bkv_sortable():
    patts_to_enumeration = {
        (Perm((0, 1, 2)), Perm((0, 2, 1))): [1, 1, 2, 5, 14, 42, 132, 429],
        (Perm((1, 2, 0)), Perm((0, 2, 1))): [1, 1, 2, 6, 22, 90, 394, 1806],
        (): [1, 1, 2, 5, 14, 42, 132, 429],
        (Perm((2, 1, 0)),): [1, 1, 2, 4, 8, 16, 32, 64],
        (Perm((2, 1, 0, 3)),): [1, 1, 2, 5, 13, 34, 89, 233],
        (Perm((3, 1, 0, 2)),): [1, 1, 2, 5, 13, 34, 89, 233],
        (Perm((3, 2, 0, 1)),): [1, 1, 2, 5, 13, 34, 89, 233],
        (Perm((3, 2, 1, 0)),): [1, 1, 2, 5, 13, 34, 89, 233],
        (Perm((2, 1, 0, 3, 4)),): [1, 1, 2, 5, 14, 41, 121, 355],
        (Perm((4, 1, 0, 2, 3)),): [1, 1, 2, 5, 14, 41, 121, 355],
        (Perm((4, 3, 0, 1, 2)),): [1, 1, 2, 5, 14, 41, 121, 356],
        (Perm((2, 1, 0, 4, 3)),): [1, 1, 2, 5, 14, 41, 122, 365],
        (Perm((3, 1, 0, 2, 4)),): [1, 1, 2, 5, 14, 41, 122, 365],
        (Perm((3, 2, 0, 1, 4)),): [1, 1, 2, 5, 14, 41, 122, 365],
        (Perm((3, 2, 1, 0, 4)),): [1, 1, 2, 5, 14, 41, 122, 365],
        (Perm((4, 1, 0, 3, 2)),): [1, 1, 2, 5, 14, 41, 122, 365],
        (Perm((4, 2, 0, 1, 3)),): [1, 1, 2, 5, 14, 41, 122, 365],
        (Perm((4, 2, 1, 0, 3)),): [1, 1, 2, 5, 14, 41, 122, 365],
        (Perm((4, 3, 0, 2, 1)),): [1, 1, 2, 5, 14, 41, 122, 365],
        (Perm((4, 3, 1, 0, 2)),): [1, 1, 2, 5, 14, 41, 122, 365],
        (Perm((4, 3, 2, 0, 1)),): [1, 1, 2, 5, 14, 41, 122, 365],
        (Perm((4, 3, 2, 1, 0)),): [1, 1, 2, 5, 14, 41, 122, 365],
    }

    all_patts = patts_to_enumeration.keys()
    compares = 7  # can be increased to 8 at most but slow
    res = {k: [0] * compares for k in all_patts}
    for i in range(compares):
        for perm in Perm.of_length(i):
            for k in all_patts:
                if perm.bkv_sortable(k):
                    res[k][i] += 1
    slicer = compares - 8
    if slicer == 0:
        slicer = 8
    assert all(res[pat] == patts_to_enumeration[pat][:slicer] for pat in all_patts)
    assert Perm((0, 1)).bkv_sortable(())
    assert not Perm((7, 6, 9, 2, 0, 3, 8, 1, 5, 4)).bkv_sortable((Perm((0, 2, 1)),))
    assert not Perm((4, 5, 2, 6, 7, 8, 1, 0, 3)).bkv_sortable((Perm((0, 1)),))
    assert Perm((2, 0, 1, 3, 4, 5, 6)).bkv_sortable((Perm((2, 0, 1, 3)),))
    assert not Perm((5, 2, 1, 0, 3, 4)).bkv_sortable((Perm((2, 1, 0)), Perm((0, 2, 1))))
    assert Perm((3, 2, 1, 0, 4)).bkv_sortable(())
    assert not Perm((4, 1, 2, 3, 0, 5)).bkv_sortable((Perm((0, 2, 1)),))
    assert Perm((2, 0, 1)).bkv_sortable((Perm((0, 1)),))
    assert Perm((2, 1, 0)).bkv_sortable((Perm((2, 0, 1, 3)),))
    assert Perm((5, 3, 1, 0, 4, 2)).bkv_sortable((Perm((2, 1, 0)), Perm((0, 2, 1))))
    assert Perm((0,)).bkv_sortable(())
    assert Perm((2, 1, 3, 0)).bkv_sortable((Perm((0, 2, 1)),))
    assert Perm((0,)).bkv_sortable((Perm((0, 1)),))
    assert not Perm((6, 4, 0, 5, 8, 3, 2, 7, 1)).bkv_sortable((Perm((2, 0, 1, 3)),))
    assert Perm(()).bkv_sortable((Perm((2, 1, 0)), Perm((0, 2, 1))))
    assert not Perm((4, 1, 3, 2, 0)).bkv_sortable(())
    assert not Perm((1, 2, 0, 3)).bkv_sortable((Perm((0, 2, 1)),))
    assert Perm(()).bkv_sortable((Perm((0, 1)),))
    assert not Perm((1, 5, 4, 2, 0, 3)).bkv_sortable((Perm((2, 0, 1, 3)),))
    assert Perm(()).bkv_sortable((Perm((2, 1, 0)), Perm((0, 2, 1))))


def test_west_2_stack_sortable():
    eq_patt_avoidance = (Perm((1, 2, 3, 0)), MeshPatt(Perm((2, 1, 3, 0)), {(1, 4)}))
    for _ in range(100):
        if random.randint(0, 10) < 1:
            p = Perm.random(random.randint(0, 3))
        else:
            p = Perm.random(random.randint(4, 10))
        if p.avoids(*eq_patt_avoidance):
            assert p.west_2_stack_sortable()
        else:
            assert not p.west_2_stack_sortable()
    for n in (5, 6, 7):
        assert sum(
            1 for p in Perm.of_length(n) if p.west_2_stack_sortable()
        ) == 2 * factorial(3 * n) / (factorial(n + 1) * factorial(2 * n + 1))


def test_west_3_stack_sortable():
    assert Perm(()).west_3_stack_sortable()
    assert Perm((0,)).west_3_stack_sortable()
    assert Perm((0, 1)).west_3_stack_sortable()
    assert Perm((1, 0)).west_3_stack_sortable()
    assert Perm((0, 1, 2)).west_3_stack_sortable()
    assert Perm((0, 2, 1)).west_3_stack_sortable()
    assert Perm((1, 0, 2)).west_3_stack_sortable()
    assert Perm((1, 2, 0)).west_3_stack_sortable()
    assert Perm((2, 0, 1)).west_3_stack_sortable()
    assert Perm((2, 1, 0)).west_3_stack_sortable()
    assert Perm((0, 1, 2, 3)).west_3_stack_sortable()
    assert Perm((0, 1, 3, 2)).west_3_stack_sortable()
    assert Perm((2, 0, 5, 4, 1, 3)).west_3_stack_sortable()
    assert not Perm((3, 2, 0, 4, 5, 1)).west_3_stack_sortable()
    assert Perm((4, 6, 3, 2, 1, 0, 5)).west_3_stack_sortable()
    assert Perm((6, 2, 3, 0, 5, 1, 4)).west_3_stack_sortable()
    assert Perm((0, 3, 6, 2, 5, 1, 7, 4)).west_3_stack_sortable()
    assert Perm((0, 3, 7, 8, 1, 6, 4, 2, 5)).west_3_stack_sortable()
    assert not Perm((0, 2, 3, 4, 6, 5, 1)).west_3_stack_sortable()
    assert not Perm((2, 3, 0, 4, 6, 1, 5)).west_3_stack_sortable()
    assert not Perm((5, 4, 8, 0, 3, 6, 7, 2, 1)).west_3_stack_sortable()
    assert not Perm((0, 3, 7, 5, 1, 4, 8, 6, 2, 9)).west_3_stack_sortable()
    assert not Perm((5, 1, 11, 10, 9, 8, 6, 0, 4, 3, 7, 2)).west_3_stack_sortable()
    assert not Perm(
        (4, 6, 9, 10, 13, 2, 0, 5, 8, 12, 3, 1, 11, 7)
    ).west_3_stack_sortable()
    assert 3494 == sum(1 for p in Perm.of_length(7) if p.west_3_stack_sortable())


def test_count_column_sum_primes():
    assert Perm((0,)).count_column_sum_primes() == 1
    assert Perm((0, 1)).count_column_sum_primes() == 1
    assert Perm((1, 0)).count_column_sum_primes() == 2
    assert Perm((0, 1, 2)).count_column_sum_primes() == 1
    assert Perm((0, 2, 1)).count_column_sum_primes() == 3
    assert Perm((1, 0, 2)).count_column_sum_primes() == 2
    assert Perm((1, 2, 0)).count_column_sum_primes() == 2
    assert Perm((2, 0, 1)).count_column_sum_primes() == 2
    assert Perm((2, 1, 0)).count_column_sum_primes() == 0
    assert Perm((1, 0, 3, 4, 2)).count_column_sum_primes() == 3
    assert Perm((3, 2, 1, 4, 0)).count_column_sum_primes() == 3
    assert Perm((0, 2, 1, 4, 5, 3)).count_column_sum_primes() == 4
    assert Perm((0, 4, 3, 2, 5, 1)).count_column_sum_primes() == 5
    assert Perm((1, 2, 0, 4, 5, 3)).count_column_sum_primes() == 3
    assert Perm((1, 4, 3, 2, 5, 0)).count_column_sum_primes() == 6
    assert Perm((2, 1, 0, 4, 5, 3)).count_column_sum_primes() == 1
    assert Perm((2, 4, 3, 1, 5, 0)).count_column_sum_primes() == 4
    assert Perm((3, 1, 0, 4, 5, 2)).count_column_sum_primes() == 2
    assert Perm((3, 4, 2, 1, 5, 0)).count_column_sum_primes() == 4
    assert Perm((4, 1, 0, 3, 5, 2)).count_column_sum_primes() == 1
    assert Perm((4, 3, 2, 1, 5, 0)).count_column_sum_primes() == 2
    assert Perm((5, 1, 0, 3, 4, 2)).count_column_sum_primes() == 1
    assert Perm((5, 3, 2, 1, 4, 0)).count_column_sum_primes() == 2
    assert Perm((0, 1, 3, 2, 5, 6, 4)).count_column_sum_primes() == 5
    assert Perm((0, 1, 5, 4, 3, 6, 2)).count_column_sum_primes() == 2
    assert Perm((0, 2, 3, 1, 5, 6, 4)).count_column_sum_primes() == 5
    assert Perm((0, 2, 5, 4, 3, 6, 1)).count_column_sum_primes() == 3
    assert Perm((0, 3, 2, 1, 5, 6, 4)).count_column_sum_primes() == 3


def test_holeyness():
    assert Perm(()).holeyness() == 0
    assert Perm((0,)).holeyness() == 0
    assert Perm((0, 1)).holeyness() == 0
    assert Perm((1, 0)).holeyness() == 0
    assert Perm((0, 1, 2)).holeyness() == 0
    assert Perm((0, 2, 1)).holeyness() == 1
    assert Perm((1, 0, 2)).holeyness() == 1
    assert Perm((1, 2, 0)).holeyness() == 1
    assert Perm((2, 0, 1)).holeyness() == 1
    assert Perm((2, 1, 0)).holeyness() == 0
    assert Perm((1, 0, 3, 4, 2)).holeyness() == 1
    assert Perm((3, 2, 1, 4, 0)).holeyness() == 1
    assert Perm((0, 2, 1, 4, 5, 3)).holeyness() == 1
    assert Perm((0, 4, 3, 2, 5, 1)).holeyness() == 1
    assert Perm((1, 2, 0, 4, 5, 3)).holeyness() == 2
    assert Perm((1, 4, 3, 2, 5, 0)).holeyness() == 2
    assert Perm((2, 1, 0, 4, 5, 3)).holeyness() == 1
    assert Perm((2, 4, 3, 1, 5, 0)).holeyness() == 2
    assert Perm((3, 1, 0, 4, 5, 2)).holeyness() == 2
    assert Perm((3, 4, 2, 1, 5, 0)).holeyness() == 1
    assert Perm((4, 1, 0, 3, 5, 2)).holeyness() == 2
    assert Perm((4, 3, 2, 1, 5, 0)).holeyness() == 1
    assert Perm((5, 1, 0, 3, 4, 2)).holeyness() == 2
    assert Perm((5, 3, 2, 1, 4, 0)).holeyness() == 1
    assert Perm((0, 1, 3, 2, 5, 6, 4)).holeyness() == 1
    assert Perm((0, 1, 5, 4, 3, 6, 2)).holeyness() == 1
    assert Perm((0, 2, 3, 1, 5, 6, 4)).holeyness() == 2
    assert Perm((0, 2, 5, 4, 3, 6, 1)).holeyness() == 2
    assert Perm((0, 3, 2, 1, 5, 6, 4)).holeyness() == 1


def test_count_stack_sorts():
    assert Perm(()).count_stack_sorts() == 0
    assert Perm((0,)).count_stack_sorts() == 0
    assert Perm((0, 1)).count_stack_sorts() == 0
    assert Perm((1, 0)).count_stack_sorts() == 1
    assert Perm((0, 1, 2)).count_stack_sorts() == 0
    assert Perm((0, 2, 1)).count_stack_sorts() == 1
    assert Perm((1, 0, 2)).count_stack_sorts() == 1
    assert Perm((1, 2, 0)).count_stack_sorts() == 2
    assert Perm((2, 0, 1)).count_stack_sorts() == 1
    assert Perm((2, 1, 0)).count_stack_sorts() == 1
    assert Perm((1, 4, 3, 0, 2)).count_stack_sorts() == 2
    assert Perm((0, 1, 3, 2, 4, 5)).count_stack_sorts() == 1
    assert Perm((0, 4, 3, 2, 1, 5)).count_stack_sorts() == 1
    assert Perm((1, 2, 5, 4, 0, 3)).count_stack_sorts() == 3
    assert Perm((2, 0, 3, 1, 4, 5)).count_stack_sorts() == 2
    assert Perm((2, 4, 3, 1, 0, 5)).count_stack_sorts() == 2
    assert Perm((3, 1, 5, 4, 0, 2)).count_stack_sorts() == 3
    assert Perm((4, 0, 2, 1, 3, 5)).count_stack_sorts() == 1
    assert Perm((4, 3, 2, 1, 0, 5)).count_stack_sorts() == 1
    assert Perm((5, 1, 4, 3, 0, 2)).count_stack_sorts() == 2
    assert Perm((0, 2, 6, 1, 3, 4, 5)).count_stack_sorts() == 2
    assert Perm((3, 2, 4, 1, 5, 6, 0)).count_stack_sorts() == 6
    assert Perm((7, 6, 5, 4, 3, 2, 1, 0)).count_stack_sorts() == 1
    assert Perm((7, 1, 0, 2, 3, 4, 5, 6)).count_stack_sorts() == 1
    assert Perm((1, 0, 4, 3, 5, 2, 7, 6)).count_stack_sorts() == 3
    assert Perm((2, 0, 3, 1, 5, 7, 4, 6)).count_stack_sorts() == 2
    assert Perm((0, 5, 6, 1, 2, 3, 4, 7)).count_stack_sorts() == 2
    assert Perm((5, 4, 7, 6, 1, 0, 3, 2)).count_stack_sorts() == 3
    assert Perm((0, 5, 1, 4, 2, 6, 3, 7)).count_stack_sorts() == 3
    assert Perm((1, 0, 7, 3, 6, 4, 5, 2)).count_stack_sorts() == 3
    assert Perm((1, 0, 4, 2, 7, 6, 5, 3)).count_stack_sorts() == 2
    assert Perm((2, 1, 4, 0, 6, 3, 7, 5)).count_stack_sorts() == 3
    assert Perm((5, 4, 1, 0, 6, 2, 7, 3)).count_stack_sorts() == 4
    assert Perm((6, 5, 7, 0, 2, 1, 3, 4)).count_stack_sorts() == 3
    assert Perm((4, 3, 6, 0, 7, 2, 1, 5)).count_stack_sorts() == 4
    assert Perm((6, 0, 4, 3, 7, 1, 5, 2)).count_stack_sorts() == 4
    assert Perm((0, 7, 8, 1, 2, 3, 4, 5, 6)).count_stack_sorts() == 2
    assert Perm((9, 6, 5, 4, 3, 2, 1, 8, 7, 0)).count_stack_sorts() == 7
    assert Perm((8, 4, 9, 1, 5, 6, 0, 2, 3, 7)).count_stack_sorts() == 3
    assert Perm((9, 8, 7, 5, 6, 3, 4, 0, 1, 2)).count_stack_sorts() == 2
    assert Perm((2, 3, 7, 8, 10, 11, 0, 1, 4, 5, 6, 9)).count_stack_sorts() == 6
    assert Perm((2, 3, 5, 9, 10, 11, 0, 1, 4, 6, 7, 8)).count_stack_sorts() == 6
    assert Perm((1, 0, 3, 2, 5, 4, 11, 10, 9, 8, 7, 6)).count_stack_sorts() == 1


def test_count_pop_stack_sorts():
    assert Perm(()).count_pop_stack_sorts() == 0
    assert Perm((0,)).count_pop_stack_sorts() == 0
    assert Perm((0, 1)).count_pop_stack_sorts() == 0
    assert Perm((1, 0)).count_pop_stack_sorts() == 1
    assert Perm((0, 1, 2)).count_pop_stack_sorts() == 0
    assert Perm((0, 2, 1)).count_pop_stack_sorts() == 1
    assert Perm((1, 0, 2)).count_pop_stack_sorts() == 1
    assert Perm((1, 2, 0)).count_pop_stack_sorts() == 2
    assert Perm((2, 0, 1)).count_pop_stack_sorts() == 2
    assert Perm((2, 1, 0)).count_pop_stack_sorts() == 1
    assert Perm((1, 4, 3, 0, 2)).count_pop_stack_sorts() == 3
    assert Perm((0, 1, 3, 2, 4, 5)).count_pop_stack_sorts() == 1
    assert Perm((0, 4, 3, 2, 1, 5)).count_pop_stack_sorts() == 1
    assert Perm((1, 2, 5, 4, 0, 3)).count_pop_stack_sorts() == 3
    assert Perm((2, 0, 3, 1, 4, 5)).count_pop_stack_sorts() == 2
    assert Perm((2, 4, 3, 1, 0, 5)).count_pop_stack_sorts() == 3
    assert Perm((3, 1, 5, 4, 0, 2)).count_pop_stack_sorts() == 4
    assert Perm((4, 0, 2, 1, 3, 5)).count_pop_stack_sorts() == 4
    assert Perm((4, 3, 2, 1, 0, 5)).count_pop_stack_sorts() == 1
    assert Perm((5, 1, 4, 3, 0, 2)).count_pop_stack_sorts() == 4
    assert Perm((0, 1, 2, 4, 3, 5, 6)).count_pop_stack_sorts() == 1
    assert Perm((0, 1, 5, 4, 3, 2, 6)).count_pop_stack_sorts() == 1
    assert Perm((0, 2, 3, 6, 5, 1, 4)).count_pop_stack_sorts() == 3
    assert Perm((0, 3, 1, 4, 2, 5, 6)).count_pop_stack_sorts() == 2
    assert Perm((0, 3, 5, 4, 2, 1, 6)).count_pop_stack_sorts() == 3
    assert Perm((3, 2, 4, 1, 5, 6, 0)).count_pop_stack_sorts() == 6
    assert Perm((7, 6, 5, 4, 3, 2, 1, 0)).count_pop_stack_sorts() == 1
    assert Perm((7, 1, 0, 2, 3, 4, 5, 6)).count_pop_stack_sorts() == 6
    assert Perm((1, 0, 4, 3, 5, 2, 7, 6)).count_pop_stack_sorts() == 3
    assert Perm((2, 0, 3, 1, 5, 7, 4, 6)).count_pop_stack_sorts() == 2
    assert Perm((0, 5, 6, 1, 2, 3, 4, 7)).count_pop_stack_sorts() == 5
    assert Perm((5, 4, 7, 6, 1, 0, 3, 2)).count_pop_stack_sorts() == 6
    assert Perm((0, 5, 1, 4, 2, 6, 3, 7)).count_pop_stack_sorts() == 4
    assert Perm((1, 0, 7, 3, 6, 4, 5, 2)).count_pop_stack_sorts() == 5
    assert Perm((1, 0, 4, 2, 7, 6, 5, 3)).count_pop_stack_sorts() == 2
    assert Perm((2, 1, 4, 0, 6, 3, 7, 5)).count_pop_stack_sorts() == 3
    assert Perm((5, 4, 1, 0, 6, 2, 7, 3)).count_pop_stack_sorts() == 4
    assert Perm((6, 5, 7, 0, 2, 1, 3, 4)).count_pop_stack_sorts() == 7
    assert Perm((4, 3, 6, 0, 7, 2, 1, 5)).count_pop_stack_sorts() == 5
    assert Perm((6, 0, 4, 3, 7, 1, 5, 2)).count_pop_stack_sorts() == 6
    assert Perm((0, 7, 8, 1, 2, 3, 4, 5, 6)).count_pop_stack_sorts() == 7
    assert Perm((9, 6, 5, 4, 3, 2, 1, 8, 7, 0)).count_pop_stack_sorts() == 8
    assert Perm((8, 4, 9, 1, 5, 6, 0, 2, 3, 7)).count_pop_stack_sorts() == 7
    assert Perm((9, 8, 7, 5, 6, 3, 4, 0, 1, 2)).count_pop_stack_sorts() == 9
    assert Perm((2, 3, 7, 8, 10, 11, 0, 1, 4, 5, 6, 9)).count_pop_stack_sorts() == 8
    assert Perm((2, 3, 5, 9, 10, 11, 0, 1, 4, 6, 7, 8)).count_pop_stack_sorts() == 8
    assert Perm((1, 0, 3, 2, 5, 4, 11, 10, 9, 8, 7, 6)).count_pop_stack_sorts() == 1


def test_cyclic_peaks():
    assert list(Perm(()).cyclic_peaks()) == []
    assert list(Perm((0,)).cyclic_peaks()) == []
    assert list(Perm((0, 1)).cyclic_peaks()) == []
    assert list(Perm((1, 0)).cyclic_peaks()) == [0]
    assert list(Perm((0, 1, 2)).cyclic_peaks()) == []
    assert list(Perm((0, 2, 1)).cyclic_peaks()) == [1]
    assert list(Perm((1, 0, 2)).cyclic_peaks()) == [0]
    assert list(Perm((1, 2, 0)).cyclic_peaks()) == [1]
    assert list(Perm((2, 0, 1)).cyclic_peaks()) == [0]
    assert list(Perm((2, 1, 0)).cyclic_peaks()) == [0]
    assert list(Perm((0, 1, 2, 3)).cyclic_peaks()) == []
    assert list(Perm((0, 1, 3, 2)).cyclic_peaks()) == [2]
    assert list(Perm((0, 2, 1, 3)).cyclic_peaks()) == [1]
    assert list(Perm((0, 2, 3, 1)).cyclic_peaks()) == [2]
    assert list(Perm((0, 3, 1, 2)).cyclic_peaks()) == [1]
    assert list(Perm((0, 3, 2, 1)).cyclic_peaks()) == [1]
    assert list(Perm((1, 0, 2, 3)).cyclic_peaks()) == [0]
    assert list(Perm((1, 0, 3, 2)).cyclic_peaks()) == [0, 2]
    assert list(Perm((1, 2, 0, 3)).cyclic_peaks()) == [1]
    assert list(Perm((1, 2, 3, 0)).cyclic_peaks()) == [2]
    assert list(Perm((1, 3, 0, 2)).cyclic_peaks()) == [1]
    assert list(Perm((1, 3, 2, 0)).cyclic_peaks()) == [1]
    assert list(Perm((2, 0, 1, 3)).cyclic_peaks()) == [0]
    assert list(Perm((2, 0, 3, 1)).cyclic_peaks()) == [2]
    assert list(Perm((2, 1, 0, 3)).cyclic_peaks()) == [0]
    assert list(Perm((2, 1, 3, 0)).cyclic_peaks()) == [2]
    assert list(Perm((2, 3, 0, 1)).cyclic_peaks()) == [0, 1]
    assert list(Perm((2, 3, 1, 0)).cyclic_peaks()) == [0, 1]
    assert list(Perm((3, 0, 1, 2)).cyclic_peaks()) == [0]
    assert list(Perm((3, 0, 2, 1)).cyclic_peaks()) == [0]
    assert list(Perm((3, 1, 0, 2)).cyclic_peaks()) == [0]
    assert list(Perm((3, 1, 2, 0)).cyclic_peaks()) == [0]
    assert list(Perm((3, 2, 0, 1)).cyclic_peaks()) == [0, 1]
    assert list(Perm((3, 2, 1, 0)).cyclic_peaks()) == [0, 1]


def test_cyclic_peaks_list():
    assert Perm(()).cyclic_peaks_list() == []
    assert Perm((0,)).cyclic_peaks_list() == []
    assert Perm((0, 1)).cyclic_peaks_list() == []
    assert Perm((1, 0)).cyclic_peaks_list() == [0]
    assert Perm((0, 1, 2)).cyclic_peaks_list() == []
    assert Perm((0, 2, 1)).cyclic_peaks_list() == [1]
    assert Perm((1, 0, 2)).cyclic_peaks_list() == [0]
    assert Perm((1, 2, 0)).cyclic_peaks_list() == [1]
    assert Perm((2, 0, 1)).cyclic_peaks_list() == [0]
    assert Perm((2, 1, 0)).cyclic_peaks_list() == [0]
    assert Perm((0, 1, 2, 3)).cyclic_peaks_list() == []
    assert Perm((0, 1, 3, 2)).cyclic_peaks_list() == [2]
    assert Perm((0, 2, 1, 3)).cyclic_peaks_list() == [1]
    assert Perm((0, 2, 3, 1)).cyclic_peaks_list() == [2]
    assert Perm((0, 3, 1, 2)).cyclic_peaks_list() == [1]
    assert Perm((0, 3, 2, 1)).cyclic_peaks_list() == [1]
    assert Perm((1, 0, 2, 3)).cyclic_peaks_list() == [0]
    assert Perm((1, 0, 3, 2)).cyclic_peaks_list() == [0, 2]
    assert Perm((1, 2, 0, 3)).cyclic_peaks_list() == [1]
    assert Perm((1, 2, 3, 0)).cyclic_peaks_list() == [2]
    assert Perm((1, 3, 0, 2)).cyclic_peaks_list() == [1]
    assert Perm((1, 3, 2, 0)).cyclic_peaks_list() == [1]
    assert Perm((2, 0, 1, 3)).cyclic_peaks_list() == [0]
    assert Perm((2, 0, 3, 1)).cyclic_peaks_list() == [2]
    assert Perm((2, 1, 0, 3)).cyclic_peaks_list() == [0]
    assert Perm((2, 1, 3, 0)).cyclic_peaks_list() == [2]
    assert Perm((2, 3, 0, 1)).cyclic_peaks_list() == [0, 1]
    assert Perm((2, 3, 1, 0)).cyclic_peaks_list() == [0, 1]
    assert Perm((3, 0, 1, 2)).cyclic_peaks_list() == [0]
    assert Perm((3, 0, 2, 1)).cyclic_peaks_list() == [0]
    assert Perm((3, 1, 0, 2)).cyclic_peaks_list() == [0]
    assert Perm((3, 1, 2, 0)).cyclic_peaks_list() == [0]
    assert Perm((3, 2, 0, 1)).cyclic_peaks_list() == [0, 1]
    assert Perm((3, 2, 1, 0)).cyclic_peaks_list() == [0, 1]


def test_count_cyclic_peaks():
    assert Perm(()).count_cyclic_peaks() == 0
    assert Perm((0,)).count_cyclic_peaks() == 0
    assert Perm((0, 1)).count_cyclic_peaks() == 0
    assert Perm((1, 0)).count_cyclic_peaks() == 1
    assert Perm((0, 1, 2)).count_cyclic_peaks() == 0
    assert Perm((0, 2, 1)).count_cyclic_peaks() == 1
    assert Perm((1, 0, 2)).count_cyclic_peaks() == 1
    assert Perm((1, 2, 0)).count_cyclic_peaks() == 1
    assert Perm((2, 0, 1)).count_cyclic_peaks() == 1
    assert Perm((2, 1, 0)).count_cyclic_peaks() == 1
    assert Perm((0, 1, 2, 3)).count_cyclic_peaks() == 0
    assert Perm((0, 1, 3, 2)).count_cyclic_peaks() == 1
    assert Perm((0, 2, 1, 3)).count_cyclic_peaks() == 1
    assert Perm((0, 2, 3, 1)).count_cyclic_peaks() == 1
    assert Perm((0, 3, 1, 2)).count_cyclic_peaks() == 1
    assert Perm((0, 3, 2, 1)).count_cyclic_peaks() == 1
    assert Perm((1, 0, 2, 3)).count_cyclic_peaks() == 1
    assert Perm((1, 0, 3, 2)).count_cyclic_peaks() == 2
    assert Perm((1, 2, 0, 3)).count_cyclic_peaks() == 1
    assert Perm((1, 2, 3, 0)).count_cyclic_peaks() == 1
    assert Perm((1, 3, 0, 2)).count_cyclic_peaks() == 1
    assert Perm((1, 3, 2, 0)).count_cyclic_peaks() == 1
    assert Perm((2, 0, 1, 3)).count_cyclic_peaks() == 1
    assert Perm((2, 0, 3, 1)).count_cyclic_peaks() == 1
    assert Perm((2, 1, 0, 3)).count_cyclic_peaks() == 1
    assert Perm((2, 1, 3, 0)).count_cyclic_peaks() == 1
    assert Perm((2, 3, 0, 1)).count_cyclic_peaks() == 2
    assert Perm((2, 3, 1, 0)).count_cyclic_peaks() == 2
    assert Perm((3, 0, 1, 2)).count_cyclic_peaks() == 1
    assert Perm((3, 0, 2, 1)).count_cyclic_peaks() == 1
    assert Perm((3, 1, 0, 2)).count_cyclic_peaks() == 1
    assert Perm((3, 1, 2, 0)).count_cyclic_peaks() == 1
    assert Perm((3, 2, 0, 1)).count_cyclic_peaks() == 2
    assert Perm((3, 2, 1, 0)).count_cyclic_peaks() == 2


def test_cyclic_valleys():
    assert list(Perm(()).cyclic_valleys()) == []
    assert list(Perm((0,)).cyclic_valleys()) == []
    assert list(Perm((0, 1)).cyclic_valleys()) == []
    assert list(Perm((1, 0)).cyclic_valleys()) == [1]
    assert list(Perm((0, 1, 2)).cyclic_valleys()) == []
    assert list(Perm((0, 2, 1)).cyclic_valleys()) == [2]
    assert list(Perm((1, 0, 2)).cyclic_valleys()) == [1]
    assert list(Perm((1, 2, 0)).cyclic_valleys()) == [2]
    assert list(Perm((2, 0, 1)).cyclic_valleys()) == [1]
    assert list(Perm((2, 1, 0)).cyclic_valleys()) == [2]
    assert list(Perm((0, 1, 2, 3)).cyclic_valleys()) == []
    assert list(Perm((0, 1, 3, 2)).cyclic_valleys()) == [3]
    assert list(Perm((0, 2, 1, 3)).cyclic_valleys()) == [2]
    assert list(Perm((0, 2, 3, 1)).cyclic_valleys()) == [3]
    assert list(Perm((0, 3, 1, 2)).cyclic_valleys()) == [2]
    assert list(Perm((0, 3, 2, 1)).cyclic_valleys()) == [3]
    assert list(Perm((1, 0, 2, 3)).cyclic_valleys()) == [1]
    assert list(Perm((1, 0, 3, 2)).cyclic_valleys()) == [1, 3]
    assert list(Perm((1, 2, 0, 3)).cyclic_valleys()) == [2]
    assert list(Perm((1, 2, 3, 0)).cyclic_valleys()) == [3]
    assert list(Perm((1, 3, 0, 2)).cyclic_valleys()) == [2]
    assert list(Perm((1, 3, 2, 0)).cyclic_valleys()) == [3]
    assert list(Perm((2, 0, 1, 3)).cyclic_valleys()) == [1]
    assert list(Perm((2, 0, 3, 1)).cyclic_valleys()) == [1]
    assert list(Perm((2, 1, 0, 3)).cyclic_valleys()) == [2]
    assert list(Perm((2, 1, 3, 0)).cyclic_valleys()) == [3]
    assert list(Perm((2, 3, 0, 1)).cyclic_valleys()) == [2, 3]
    assert list(Perm((2, 3, 1, 0)).cyclic_valleys()) == [2, 3]
    assert list(Perm((3, 0, 1, 2)).cyclic_valleys()) == [1]
    assert list(Perm((3, 0, 2, 1)).cyclic_valleys()) == [1]
    assert list(Perm((3, 1, 0, 2)).cyclic_valleys()) == [2]
    assert list(Perm((3, 1, 2, 0)).cyclic_valleys()) == [3]
    assert list(Perm((3, 2, 0, 1)).cyclic_valleys()) == [2, 3]
    assert list(Perm((3, 2, 1, 0)).cyclic_valleys()) == [2, 3]


def test_cyclic_valleys_list():
    assert Perm(()).cyclic_valleys_list() == []
    assert Perm((0,)).cyclic_valleys_list() == []
    assert Perm((0, 1)).cyclic_valleys_list() == []
    assert Perm((1, 0)).cyclic_valleys_list() == [1]
    assert Perm((0, 1, 2)).cyclic_valleys_list() == []
    assert Perm((0, 2, 1)).cyclic_valleys_list() == [2]
    assert Perm((1, 0, 2)).cyclic_valleys_list() == [1]
    assert Perm((1, 2, 0)).cyclic_valleys_list() == [2]
    assert Perm((2, 0, 1)).cyclic_valleys_list() == [1]
    assert Perm((2, 1, 0)).cyclic_valleys_list() == [2]
    assert Perm((0, 1, 2, 3)).cyclic_valleys_list() == []
    assert Perm((0, 1, 3, 2)).cyclic_valleys_list() == [3]
    assert Perm((0, 2, 1, 3)).cyclic_valleys_list() == [2]
    assert Perm((0, 2, 3, 1)).cyclic_valleys_list() == [3]
    assert Perm((0, 3, 1, 2)).cyclic_valleys_list() == [2]
    assert Perm((0, 3, 2, 1)).cyclic_valleys_list() == [3]
    assert Perm((1, 0, 2, 3)).cyclic_valleys_list() == [1]
    assert Perm((1, 0, 3, 2)).cyclic_valleys_list() == [1, 3]
    assert Perm((1, 2, 0, 3)).cyclic_valleys_list() == [2]
    assert Perm((1, 2, 3, 0)).cyclic_valleys_list() == [3]
    assert Perm((1, 3, 0, 2)).cyclic_valleys_list() == [2]
    assert Perm((1, 3, 2, 0)).cyclic_valleys_list() == [3]
    assert Perm((2, 0, 1, 3)).cyclic_valleys_list() == [1]
    assert Perm((2, 0, 3, 1)).cyclic_valleys_list() == [1]
    assert Perm((2, 1, 0, 3)).cyclic_valleys_list() == [2]
    assert Perm((2, 1, 3, 0)).cyclic_valleys_list() == [3]
    assert Perm((2, 3, 0, 1)).cyclic_valleys_list() == [2, 3]
    assert Perm((2, 3, 1, 0)).cyclic_valleys_list() == [2, 3]
    assert Perm((3, 0, 1, 2)).cyclic_valleys_list() == [1]
    assert Perm((3, 0, 2, 1)).cyclic_valleys_list() == [1]
    assert Perm((3, 1, 0, 2)).cyclic_valleys_list() == [2]
    assert Perm((3, 1, 2, 0)).cyclic_valleys_list() == [3]
    assert Perm((3, 2, 0, 1)).cyclic_valleys_list() == [2, 3]
    assert Perm((3, 2, 1, 0)).cyclic_valleys_list() == [2, 3]


def test_count_cyclic_valleys():
    assert Perm(()).count_cyclic_valleys() == 0
    assert Perm((0,)).count_cyclic_valleys() == 0
    assert Perm((0, 1)).count_cyclic_valleys() == 0
    assert Perm((1, 0)).count_cyclic_valleys() == 1
    assert Perm((0, 1, 2)).count_cyclic_valleys() == 0
    assert Perm((0, 2, 1)).count_cyclic_valleys() == 1
    assert Perm((1, 0, 2)).count_cyclic_valleys() == 1
    assert Perm((1, 2, 0)).count_cyclic_valleys() == 1
    assert Perm((2, 0, 1)).count_cyclic_valleys() == 1
    assert Perm((2, 1, 0)).count_cyclic_valleys() == 1
    assert Perm((0, 1, 2, 3)).count_cyclic_valleys() == 0
    assert Perm((0, 1, 3, 2)).count_cyclic_valleys() == 1
    assert Perm((0, 2, 1, 3)).count_cyclic_valleys() == 1
    assert Perm((0, 2, 3, 1)).count_cyclic_valleys() == 1
    assert Perm((0, 3, 1, 2)).count_cyclic_valleys() == 1
    assert Perm((0, 3, 2, 1)).count_cyclic_valleys() == 1
    assert Perm((1, 0, 2, 3)).count_cyclic_valleys() == 1
    assert Perm((1, 0, 3, 2)).count_cyclic_valleys() == 2
    assert Perm((1, 2, 0, 3)).count_cyclic_valleys() == 1
    assert Perm((1, 2, 3, 0)).count_cyclic_valleys() == 1
    assert Perm((1, 3, 0, 2)).count_cyclic_valleys() == 1
    assert Perm((1, 3, 2, 0)).count_cyclic_valleys() == 1
    assert Perm((2, 0, 1, 3)).count_cyclic_valleys() == 1
    assert Perm((2, 0, 3, 1)).count_cyclic_valleys() == 1
    assert Perm((2, 1, 0, 3)).count_cyclic_valleys() == 1
    assert Perm((2, 1, 3, 0)).count_cyclic_valleys() == 1
    assert Perm((2, 3, 0, 1)).count_cyclic_valleys() == 2
    assert Perm((2, 3, 1, 0)).count_cyclic_valleys() == 2
    assert Perm((3, 0, 1, 2)).count_cyclic_valleys() == 1
    assert Perm((3, 0, 2, 1)).count_cyclic_valleys() == 1
    assert Perm((3, 1, 0, 2)).count_cyclic_valleys() == 1
    assert Perm((3, 1, 2, 0)).count_cyclic_valleys() == 1
    assert Perm((3, 2, 0, 1)).count_cyclic_valleys() == 2
    assert Perm((3, 2, 1, 0)).count_cyclic_valleys() == 2


def test_double_excedance():
    assert list(Perm(()).double_excedance()) == []
    assert list(Perm((0,)).double_excedance()) == []
    assert list(Perm((0, 1)).double_excedance()) == []
    assert list(Perm((1, 0)).double_excedance()) == []
    assert list(Perm((0, 1, 2)).double_excedance()) == []
    assert list(Perm((0, 2, 1)).double_excedance()) == []
    assert list(Perm((1, 0, 2)).double_excedance()) == []
    assert list(Perm((1, 2, 0)).double_excedance()) == [0]
    assert list(Perm((2, 0, 1)).double_excedance()) == []
    assert list(Perm((2, 1, 0)).double_excedance()) == []
    assert list(Perm((0, 1, 2, 3)).double_excedance()) == []
    assert list(Perm((0, 1, 3, 2)).double_excedance()) == []
    assert list(Perm((0, 2, 1, 3)).double_excedance()) == []
    assert list(Perm((0, 2, 3, 1)).double_excedance()) == [1]
    assert list(Perm((0, 3, 1, 2)).double_excedance()) == []
    assert list(Perm((0, 3, 2, 1)).double_excedance()) == []
    assert list(Perm((1, 0, 2, 3)).double_excedance()) == []
    assert list(Perm((1, 0, 3, 2)).double_excedance()) == []
    assert list(Perm((1, 2, 0, 3)).double_excedance()) == [0]
    assert list(Perm((1, 2, 3, 0)).double_excedance()) == [0, 1]
    assert list(Perm((1, 3, 0, 2)).double_excedance()) == [0]
    assert list(Perm((1, 3, 2, 0)).double_excedance()) == [0]
    assert list(Perm((2, 0, 1, 3)).double_excedance()) == []
    assert list(Perm((2, 0, 3, 1)).double_excedance()) == [0]
    assert list(Perm((2, 1, 0, 3)).double_excedance()) == []
    assert list(Perm((2, 1, 3, 0)).double_excedance()) == [0]
    assert list(Perm((2, 3, 0, 1)).double_excedance()) == []
    assert list(Perm((2, 3, 1, 0)).double_excedance()) == []
    assert list(Perm((3, 0, 1, 2)).double_excedance()) == []
    assert list(Perm((3, 0, 2, 1)).double_excedance()) == []
    assert list(Perm((3, 1, 0, 2)).double_excedance()) == []
    assert list(Perm((3, 1, 2, 0)).double_excedance()) == []
    assert list(Perm((3, 2, 0, 1)).double_excedance()) == []
    assert list(Perm((3, 2, 1, 0)).double_excedance()) == []


def tets_double_excedance_list():
    assert Perm(()).double_excedance_list() == []
    assert Perm((0,)).double_excedance_list() == []
    assert Perm((0, 1)).double_excedance_list() == []
    assert Perm((1, 0)).double_excedance_list() == []
    assert Perm((0, 1, 2)).double_excedance_list() == []
    assert Perm((0, 2, 1)).double_excedance_list() == []
    assert Perm((1, 0, 2)).double_excedance_list() == []
    assert Perm((1, 2, 0)).double_excedance_list() == [0]
    assert Perm((2, 0, 1)).double_excedance_list() == []
    assert Perm((2, 1, 0)).double_excedance_list() == []
    assert Perm((0, 1, 2, 3)).double_excedance_list() == []
    assert Perm((0, 1, 3, 2)).double_excedance_list() == []
    assert Perm((0, 2, 1, 3)).double_excedance_list() == []
    assert Perm((0, 2, 3, 1)).double_excedance_list() == [1]
    assert Perm((0, 3, 1, 2)).double_excedance_list() == []
    assert Perm((0, 3, 2, 1)).double_excedance_list() == []
    assert Perm((1, 0, 2, 3)).double_excedance_list() == []
    assert Perm((1, 0, 3, 2)).double_excedance_list() == []
    assert Perm((1, 2, 0, 3)).double_excedance_list() == [0]
    assert Perm((1, 2, 3, 0)).double_excedance_list() == [0, 1]
    assert Perm((1, 3, 0, 2)).double_excedance_list() == [0]
    assert Perm((1, 3, 2, 0)).double_excedance_list() == [0]
    assert Perm((2, 0, 1, 3)).double_excedance_list() == []
    assert Perm((2, 0, 3, 1)).double_excedance_list() == [0]
    assert Perm((2, 1, 0, 3)).double_excedance_list() == []
    assert Perm((2, 1, 3, 0)).double_excedance_list() == [0]
    assert Perm((2, 3, 0, 1)).double_excedance_list() == []
    assert Perm((2, 3, 1, 0)).double_excedance_list() == []
    assert Perm((3, 0, 1, 2)).double_excedance_list() == []
    assert Perm((3, 0, 2, 1)).double_excedance_list() == []
    assert Perm((3, 1, 0, 2)).double_excedance_list() == []
    assert Perm((3, 1, 2, 0)).double_excedance_list() == []
    assert Perm((3, 2, 0, 1)).double_excedance_list() == []
    assert Perm((3, 2, 1, 0)).double_excedance_list() == []


def test_count_double_excedance():
    assert Perm(()).count_double_excedance() == 0
    assert Perm((0,)).count_double_excedance() == 0
    assert Perm((0, 1)).count_double_excedance() == 0
    assert Perm((1, 0)).count_double_excedance() == 0
    assert Perm((0, 1, 2)).count_double_excedance() == 0
    assert Perm((0, 2, 1)).count_double_excedance() == 0
    assert Perm((1, 0, 2)).count_double_excedance() == 0
    assert Perm((1, 2, 0)).count_double_excedance() == 1
    assert Perm((2, 0, 1)).count_double_excedance() == 0
    assert Perm((2, 1, 0)).count_double_excedance() == 0
    assert Perm((0, 1, 2, 3)).count_double_excedance() == 0
    assert Perm((0, 1, 3, 2)).count_double_excedance() == 0
    assert Perm((0, 2, 1, 3)).count_double_excedance() == 0
    assert Perm((0, 2, 3, 1)).count_double_excedance() == 1
    assert Perm((0, 3, 1, 2)).count_double_excedance() == 0
    assert Perm((0, 3, 2, 1)).count_double_excedance() == 0
    assert Perm((1, 0, 2, 3)).count_double_excedance() == 0
    assert Perm((1, 0, 3, 2)).count_double_excedance() == 0
    assert Perm((1, 2, 0, 3)).count_double_excedance() == 1
    assert Perm((1, 2, 3, 0)).count_double_excedance() == 2
    assert Perm((1, 3, 0, 2)).count_double_excedance() == 1
    assert Perm((1, 3, 2, 0)).count_double_excedance() == 1
    assert Perm((2, 0, 1, 3)).count_double_excedance() == 0
    assert Perm((2, 0, 3, 1)).count_double_excedance() == 1
    assert Perm((2, 1, 0, 3)).count_double_excedance() == 0
    assert Perm((2, 1, 3, 0)).count_double_excedance() == 1
    assert Perm((2, 3, 0, 1)).count_double_excedance() == 0
    assert Perm((2, 3, 1, 0)).count_double_excedance() == 0
    assert Perm((3, 0, 1, 2)).count_double_excedance() == 0
    assert Perm((3, 0, 2, 1)).count_double_excedance() == 0
    assert Perm((3, 1, 0, 2)).count_double_excedance() == 0
    assert Perm((3, 1, 2, 0)).count_double_excedance() == 0
    assert Perm((3, 2, 0, 1)).count_double_excedance() == 0
    assert Perm((3, 2, 1, 0)).count_double_excedance() == 0


def test_double_drops():
    assert list(Perm(()).double_drops()) == []
    assert list(Perm((0,)).double_drops()) == []
    assert list(Perm((0, 1)).double_drops()) == []
    assert list(Perm((1, 0)).double_drops()) == []
    assert list(Perm((0, 1, 2)).double_drops()) == []
    assert list(Perm((0, 2, 1)).double_drops()) == []
    assert list(Perm((1, 0, 2)).double_drops()) == []
    assert list(Perm((1, 2, 0)).double_drops()) == []
    assert list(Perm((2, 0, 1)).double_drops()) == [2]
    assert list(Perm((2, 1, 0)).double_drops()) == []
    assert list(Perm((0, 1, 2, 3)).double_drops()) == []
    assert list(Perm((0, 1, 3, 2)).double_drops()) == []
    assert list(Perm((0, 2, 1, 3)).double_drops()) == []
    assert list(Perm((0, 2, 3, 1)).double_drops()) == []
    assert list(Perm((0, 3, 1, 2)).double_drops()) == [3]
    assert list(Perm((0, 3, 2, 1)).double_drops()) == []
    assert list(Perm((1, 0, 2, 3)).double_drops()) == []
    assert list(Perm((1, 0, 3, 2)).double_drops()) == []
    assert list(Perm((1, 2, 0, 3)).double_drops()) == []
    assert list(Perm((1, 2, 3, 0)).double_drops()) == []
    assert list(Perm((1, 3, 0, 2)).double_drops()) == [3]
    assert list(Perm((1, 3, 2, 0)).double_drops()) == []
    assert list(Perm((2, 0, 1, 3)).double_drops()) == [2]
    assert list(Perm((2, 0, 3, 1)).double_drops()) == [3]
    assert list(Perm((2, 1, 0, 3)).double_drops()) == []
    assert list(Perm((2, 1, 3, 0)).double_drops()) == []
    assert list(Perm((2, 3, 0, 1)).double_drops()) == []
    assert list(Perm((2, 3, 1, 0)).double_drops()) == []
    assert list(Perm((3, 0, 1, 2)).double_drops()) == [2, 3]
    assert list(Perm((3, 0, 2, 1)).double_drops()) == [3]
    assert list(Perm((3, 1, 0, 2)).double_drops()) == [3]
    assert list(Perm((3, 1, 2, 0)).double_drops()) == []
    assert list(Perm((3, 2, 0, 1)).double_drops()) == []
    assert list(Perm((3, 2, 1, 0)).double_drops()) == []


def test_double_drops_list():
    assert Perm(()).double_drops_list() == []
    assert Perm((0,)).double_drops_list() == []
    assert Perm((0, 1)).double_drops_list() == []
    assert Perm((1, 0)).double_drops_list() == []
    assert Perm((0, 1, 2)).double_drops_list() == []
    assert Perm((0, 2, 1)).double_drops_list() == []
    assert Perm((1, 0, 2)).double_drops_list() == []
    assert Perm((1, 2, 0)).double_drops_list() == []
    assert Perm((2, 0, 1)).double_drops_list() == [2]
    assert Perm((2, 1, 0)).double_drops_list() == []
    assert Perm((0, 1, 2, 3)).double_drops_list() == []
    assert Perm((0, 1, 3, 2)).double_drops_list() == []
    assert Perm((0, 2, 1, 3)).double_drops_list() == []
    assert Perm((0, 2, 3, 1)).double_drops_list() == []
    assert Perm((0, 3, 1, 2)).double_drops_list() == [3]
    assert Perm((0, 3, 2, 1)).double_drops_list() == []
    assert Perm((1, 0, 2, 3)).double_drops_list() == []
    assert Perm((1, 0, 3, 2)).double_drops_list() == []
    assert Perm((1, 2, 0, 3)).double_drops_list() == []
    assert Perm((1, 2, 3, 0)).double_drops_list() == []
    assert Perm((1, 3, 0, 2)).double_drops_list() == [3]
    assert Perm((1, 3, 2, 0)).double_drops_list() == []
    assert Perm((2, 0, 1, 3)).double_drops_list() == [2]
    assert Perm((2, 0, 3, 1)).double_drops_list() == [3]
    assert Perm((2, 1, 0, 3)).double_drops_list() == []
    assert Perm((2, 1, 3, 0)).double_drops_list() == []
    assert Perm((2, 3, 0, 1)).double_drops_list() == []
    assert Perm((2, 3, 1, 0)).double_drops_list() == []
    assert Perm((3, 0, 1, 2)).double_drops_list() == [2, 3]
    assert Perm((3, 0, 2, 1)).double_drops_list() == [3]
    assert Perm((3, 1, 0, 2)).double_drops_list() == [3]
    assert Perm((3, 1, 2, 0)).double_drops_list() == []
    assert Perm((3, 2, 0, 1)).double_drops_list() == []
    assert Perm((3, 2, 1, 0)).double_drops_list() == []


def test_count_double_drops():
    assert Perm(()).count_double_drops() == 0
    assert Perm((0,)).count_double_drops() == 0
    assert Perm((0, 1)).count_double_drops() == 0
    assert Perm((1, 0)).count_double_drops() == 0
    assert Perm((0, 1, 2)).count_double_drops() == 0
    assert Perm((0, 2, 1)).count_double_drops() == 0
    assert Perm((1, 0, 2)).count_double_drops() == 0
    assert Perm((1, 2, 0)).count_double_drops() == 0
    assert Perm((2, 0, 1)).count_double_drops() == 1
    assert Perm((2, 1, 0)).count_double_drops() == 0
    assert Perm((0, 1, 2, 3)).count_double_drops() == 0
    assert Perm((0, 1, 3, 2)).count_double_drops() == 0
    assert Perm((0, 2, 1, 3)).count_double_drops() == 0
    assert Perm((0, 2, 3, 1)).count_double_drops() == 0
    assert Perm((0, 3, 1, 2)).count_double_drops() == 1
    assert Perm((0, 3, 2, 1)).count_double_drops() == 0
    assert Perm((1, 0, 2, 3)).count_double_drops() == 0
    assert Perm((1, 0, 3, 2)).count_double_drops() == 0
    assert Perm((1, 2, 0, 3)).count_double_drops() == 0
    assert Perm((1, 2, 3, 0)).count_double_drops() == 0
    assert Perm((1, 3, 0, 2)).count_double_drops() == 1
    assert Perm((1, 3, 2, 0)).count_double_drops() == 0
    assert Perm((2, 0, 1, 3)).count_double_drops() == 1
    assert Perm((2, 0, 3, 1)).count_double_drops() == 1
    assert Perm((2, 1, 0, 3)).count_double_drops() == 0
    assert Perm((2, 1, 3, 0)).count_double_drops() == 0
    assert Perm((2, 3, 0, 1)).count_double_drops() == 0
    assert Perm((2, 3, 1, 0)).count_double_drops() == 0
    assert Perm((3, 0, 1, 2)).count_double_drops() == 2
    assert Perm((3, 0, 2, 1)).count_double_drops() == 1
    assert Perm((3, 1, 0, 2)).count_double_drops() == 1
    assert Perm((3, 1, 2, 0)).count_double_drops() == 0
    assert Perm((3, 2, 0, 1)).count_double_drops() == 0
    assert Perm((3, 2, 1, 0)).count_double_drops() == 0


def test_foremaxima():
    assert Perm(()).foremaxima() == []
    assert Perm((0,)).foremaxima() == []
    assert Perm((0, 1)).foremaxima() == []
    assert Perm((1, 0)).foremaxima() == []
    assert Perm((0, 1, 2)).foremaxima() == []
    assert Perm((0, 2, 1)).foremaxima() == [0]
    assert Perm((1, 0, 2)).foremaxima() == []
    assert Perm((1, 2, 0)).foremaxima() == []
    assert Perm((2, 0, 1)).foremaxima() == []
    assert Perm((2, 1, 0)).foremaxima() == []
    assert Perm((0, 1, 2, 3)).foremaxima() == []
    assert Perm((0, 1, 3, 2)).foremaxima() == [1]
    assert Perm((0, 2, 1, 3)).foremaxima() == [0]
    assert Perm((0, 2, 3, 1)).foremaxima() == [0]
    assert Perm((0, 3, 1, 2)).foremaxima() == []
    assert Perm((0, 3, 2, 1)).foremaxima() == []
    assert Perm((1, 0, 2, 3)).foremaxima() == []
    assert Perm((1, 0, 3, 2)).foremaxima() == []
    assert Perm((1, 2, 0, 3)).foremaxima() == []
    assert Perm((1, 2, 3, 0)).foremaxima() == []
    assert Perm((1, 3, 0, 2)).foremaxima() == [0]
    assert Perm((1, 3, 2, 0)).foremaxima() == [0]
    assert Perm((2, 0, 1, 3)).foremaxima() == []
    assert Perm((2, 0, 3, 1)).foremaxima() == []
    assert Perm((2, 1, 0, 3)).foremaxima() == []
    assert Perm((2, 1, 3, 0)).foremaxima() == []
    assert Perm((2, 3, 0, 1)).foremaxima() == []
    assert Perm((2, 3, 1, 0)).foremaxima() == []
    assert Perm((3, 0, 1, 2)).foremaxima() == []
    assert Perm((3, 0, 2, 1)).foremaxima() == []
    assert Perm((3, 1, 0, 2)).foremaxima() == []
    assert Perm((3, 1, 2, 0)).foremaxima() == []
    assert Perm((3, 2, 0, 1)).foremaxima() == []
    assert Perm((3, 2, 1, 0)).foremaxima() == []
    assert Perm((1, 3, 5, 4, 2, 0)).foremaxima() == [0, 1]


def test_count_foremaxima():
    assert Perm(()).count_foremaxima() == 0
    assert Perm((0,)).count_foremaxima() == 0
    assert Perm((0, 1)).count_foremaxima() == 0
    assert Perm((1, 0)).count_foremaxima() == 0
    assert Perm((0, 1, 2)).count_foremaxima() == 0
    assert Perm((0, 2, 1)).count_foremaxima() == 1
    assert Perm((1, 0, 2)).count_foremaxima() == 0
    assert Perm((1, 2, 0)).count_foremaxima() == 0
    assert Perm((2, 0, 1)).count_foremaxima() == 0
    assert Perm((2, 1, 0)).count_foremaxima() == 0
    assert Perm((0, 1, 2, 3)).count_foremaxima() == 0
    assert Perm((0, 1, 3, 2)).count_foremaxima() == 1
    assert Perm((0, 2, 1, 3)).count_foremaxima() == 1
    assert Perm((0, 2, 3, 1)).count_foremaxima() == 1
    assert Perm((0, 3, 1, 2)).count_foremaxima() == 0
    assert Perm((0, 3, 2, 1)).count_foremaxima() == 0
    assert Perm((1, 0, 2, 3)).count_foremaxima() == 0
    assert Perm((1, 0, 3, 2)).count_foremaxima() == 0
    assert Perm((1, 2, 0, 3)).count_foremaxima() == 0
    assert Perm((1, 2, 3, 0)).count_foremaxima() == 0
    assert Perm((1, 3, 0, 2)).count_foremaxima() == 1
    assert Perm((1, 3, 2, 0)).count_foremaxima() == 1
    assert Perm((2, 0, 1, 3)).count_foremaxima() == 0
    assert Perm((2, 0, 3, 1)).count_foremaxima() == 0
    assert Perm((2, 1, 0, 3)).count_foremaxima() == 0
    assert Perm((2, 1, 3, 0)).count_foremaxima() == 0
    assert Perm((2, 3, 0, 1)).count_foremaxima() == 0
    assert Perm((2, 3, 1, 0)).count_foremaxima() == 0
    assert Perm((3, 0, 1, 2)).count_foremaxima() == 0
    assert Perm((3, 0, 2, 1)).count_foremaxima() == 0
    assert Perm((3, 1, 0, 2)).count_foremaxima() == 0
    assert Perm((3, 1, 2, 0)).count_foremaxima() == 0
    assert Perm((3, 2, 0, 1)).count_foremaxima() == 0
    assert Perm((3, 2, 1, 0)).count_foremaxima() == 0
    assert Perm((1, 3, 5, 4, 2, 0)).count_foremaxima() == 2


def test_afterminima():
    assert Perm(()).afterminima() == []
    assert Perm((0,)).afterminima() == []
    assert Perm((0, 1)).afterminima() == []
    assert Perm((1, 0)).afterminima() == []
    assert Perm((0, 1, 2)).afterminima() == []
    assert Perm((0, 2, 1)).afterminima() == [0]
    assert Perm((1, 0, 2)).afterminima() == [1]
    assert Perm((1, 2, 0)).afterminima() == []
    assert Perm((2, 0, 1)).afterminima() == []
    assert Perm((2, 1, 0)).afterminima() == []
    assert Perm((0, 1, 2, 3)).afterminima() == []
    assert Perm((0, 1, 3, 2)).afterminima() == [1]
    assert Perm((0, 2, 1, 3)).afterminima() == [0, 2]
    assert Perm((0, 2, 3, 1)).afterminima() == [0]
    assert Perm((0, 3, 1, 2)).afterminima() == []
    assert Perm((0, 3, 2, 1)).afterminima() == []
    assert Perm((1, 0, 2, 3)).afterminima() == [1]
    assert Perm((1, 0, 3, 2)).afterminima() == []
    assert Perm((1, 2, 0, 3)).afterminima() == []
    assert Perm((1, 2, 3, 0)).afterminima() == []
    assert Perm((1, 3, 0, 2)).afterminima() == [2]
    assert Perm((1, 3, 2, 0)).afterminima() == []
    assert Perm((2, 0, 1, 3)).afterminima() == [2]
    assert Perm((2, 0, 3, 1)).afterminima() == []
    assert Perm((2, 1, 0, 3)).afterminima() == []
    assert Perm((2, 1, 3, 0)).afterminima() == []
    assert Perm((2, 3, 0, 1)).afterminima() == []
    assert Perm((2, 3, 1, 0)).afterminima() == []
    assert Perm((3, 0, 1, 2)).afterminima() == []
    assert Perm((3, 0, 2, 1)).afterminima() == [1]
    assert Perm((3, 1, 0, 2)).afterminima() == [2]
    assert Perm((3, 1, 2, 0)).afterminima() == []
    assert Perm((3, 2, 0, 1)).afterminima() == []
    assert Perm((3, 2, 1, 0)).afterminima() == []


def test_count_afterminima():
    assert Perm(()).count_afterminima() == 0
    assert Perm((0,)).count_afterminima() == 0
    assert Perm((0, 1)).count_afterminima() == 0
    assert Perm((1, 0)).count_afterminima() == 0
    assert Perm((0, 1, 2)).count_afterminima() == 0
    assert Perm((0, 2, 1)).count_afterminima() == 1
    assert Perm((1, 0, 2)).count_afterminima() == 1
    assert Perm((1, 2, 0)).count_afterminima() == 0
    assert Perm((2, 0, 1)).count_afterminima() == 0
    assert Perm((2, 1, 0)).count_afterminima() == 0
    assert Perm((0, 1, 2, 3)).count_afterminima() == 0
    assert Perm((0, 1, 3, 2)).count_afterminima() == 1
    assert Perm((0, 2, 1, 3)).count_afterminima() == 2
    assert Perm((0, 2, 3, 1)).count_afterminima() == 1
    assert Perm((0, 3, 1, 2)).count_afterminima() == 0
    assert Perm((0, 3, 2, 1)).count_afterminima() == 0
    assert Perm((1, 0, 2, 3)).count_afterminima() == 1
    assert Perm((1, 0, 3, 2)).count_afterminima() == 0
    assert Perm((1, 2, 0, 3)).count_afterminima() == 0
    assert Perm((1, 2, 3, 0)).count_afterminima() == 0
    assert Perm((1, 3, 0, 2)).count_afterminima() == 1
    assert Perm((1, 3, 2, 0)).count_afterminima() == 0
    assert Perm((2, 0, 1, 3)).count_afterminima() == 1
    assert Perm((2, 0, 3, 1)).count_afterminima() == 0
    assert Perm((2, 1, 0, 3)).count_afterminima() == 0
    assert Perm((2, 1, 3, 0)).count_afterminima() == 0
    assert Perm((2, 3, 0, 1)).count_afterminima() == 0
    assert Perm((2, 3, 1, 0)).count_afterminima() == 0
    assert Perm((3, 0, 1, 2)).count_afterminima() == 0
    assert Perm((3, 0, 2, 1)).count_afterminima() == 1
    assert Perm((3, 1, 0, 2)).count_afterminima() == 1
    assert Perm((3, 1, 2, 0)).count_afterminima() == 0
    assert Perm((3, 2, 0, 1)).count_afterminima() == 0
    assert Perm((3, 2, 1, 0)).count_afterminima() == 0


<<<<<<< HEAD
def test_matrix_class():
    assert Matrix(0) == Matrix(0)
    matrix = Matrix(size=3, elements={(0, 0): 1, (0, 1): 1, (0, 2): 1})
    matrix2 = Matrix(size=3)
    matrix2[0, 0] = 1
    matrix2[0, 1] = 1
    matrix2[0, 2] = 1
    assert matrix == matrix2
    assert matrix + matrix2 == Matrix(size=3)
    assert LoTriMatrix(3) == Matrix(
        size=3,
        elements={
            (0, 0): 1,
            (1, 0): 1,
            (1, 1): 1,
            (2, 0): 1,
            (2, 1): 1,
            (2, 2): 1,
        },
    )
    pmat = Matrix(
        4,
        elements={
            (3, 3): 1,
            (2, 1): 1,
            (1, 0): 1,
            (0, 2): 1,
        },
    )
    perm = Perm.from_matrix(pmat)
    assert perm == Perm((2, 0, 1, 3))
    assert pmat == Perm((2, 0, 1, 3)).matrix_repr()
    perm = Perm((5, 3, 4, 1, 2, 0))
    pmat = perm.matrix_repr()
    assert pmat == Matrix(
        6, {(0, 5): 1, (1, 3): 1, (2, 4): 1, (3, 1): 1, (4, 2): 1, (5, 0): 1}
    )
    pmat = Perm((3, 1, 0, 2)).matrix_repr()
    pmat = pmat.apply_perm(Perm((2, 1, 3, 0)))
    assert pmat == Matrix(4, {(0, 0): 1, (1, 1): 1, (2, 2): 1, (3, 3): 1})


def test_to_triangular_perm_matrix():
    assert (
        Matrix(
            4,
            elements={
                (0, 2): 1,
                (0, 0): 1,
                (1, 0): 1,
                (2, 1): 1,
                (2, 2): 1,
                (3, 0): 1,
                (3, 1): 1,
                (3, 2): 1,
            },
        )
        == Perm((2, 1, 0, 3)).to_triangular_perm_matrix()
    )
    tpm = Matrix(
        4,
        elements={
            (0, 0): 1,
            (0, 2): 1,
            (1, 1): 1,
            (2, 0): 1,
            (2, 2): 1,
            (3, 0): 1,
            (3, 1): 1,
            (3, 2): 1,
        },
    )
    assert Perm((2, 0, 1, 3)).to_triangular_perm_matrix() == tpm
    orig = Matrix(4, {(0, 0): 1, (1, 3): 1, (2, 2): 1, (3, 1): 1})
    ltm = LoTriMatrix(4)
    pmat = orig + ltm
    assert pmat == Matrix(
        4,
        {
            (0, 0): 0,
            (1, 3): 1,
            (2, 2): 0,
            (3, 1): 0,
            (1, 0): 1,
            (1, 1): 1,
            (2, 0): 1,
            (2, 1): 1,
            (3, 0): 1,
            (3, 2): 1,
            (3, 3): 1,
        },
    )
    pmat = pmat.apply_perm([2, 1, 0, 3], row=False)
    assert pmat == Matrix(
        4,
        {
            (2, 0): 0,
            (3, 0): 1,
            (1, 1): 1,
            (2, 1): 1,
            (3, 1): 0,
            (0, 2): 0,
            (1, 2): 1,
            (2, 2): 1,
            (3, 2): 1,
            (1, 3): 1,
            (3, 3): 1,
        },
    )
    pmat = pmat.apply_perm([0, 3, 1, 2])
    assert pmat == Matrix(
        4,
        {
            (0, 2): 0,
            (1, 0): 1,
            (1, 1): 0,
            (1, 2): 1,
            (1, 3): 1,
            (2, 1): 1,
            (2, 2): 1,
            (2, 3): 1,
            (3, 0): 0,
            (3, 1): 1,
            (3, 2): 1,
        },
    )
    pmat = Perm().revert_triangular_perm_matrix(pmat)
    assert pmat == orig
    perm = Perm((0, 3, 4, 5, 2, 6, 1))
    assert perm.matrix_repr() == perm.revert_triangular_perm_matrix(
        perm.to_triangular_perm_matrix()
        .apply_perm([4, 3, 5, 1, 2, 0, 6], row=False)
        .apply_perm([5, 6, 4, 3, 2, 1, 0])
    )
    perm = Perm.random(4)
    assert perm.matrix_repr() == perm.revert_triangular_perm_matrix(
        perm.to_triangular_perm_matrix()
        .apply_perm(Perm.random(4), row=False)
        .apply_perm(Perm.random(4))
    )
=======
def test_aftermaxima():
    assert Perm(()).aftermaxima() == []
    assert Perm((0,)).aftermaxima() == []
    assert Perm((0, 1)).aftermaxima() == []
    assert Perm((1, 0)).aftermaxima() == []
    assert Perm((0, 1, 2)).aftermaxima() == []
    assert Perm((0, 2, 1)).aftermaxima() == []
    assert Perm((1, 0, 2)).aftermaxima() == []
    assert Perm((1, 2, 0)).aftermaxima() == [1]
    assert Perm((2, 0, 1)).aftermaxima() == [0]
    assert Perm((2, 1, 0)).aftermaxima() == []
    assert Perm((0, 1, 2, 3)).aftermaxima() == []
    assert Perm((0, 1, 3, 2)).aftermaxima() == []
    assert Perm((0, 2, 1, 3)).aftermaxima() == []
    assert Perm((0, 2, 3, 1)).aftermaxima() == [2]
    assert Perm((0, 3, 1, 2)).aftermaxima() == [1]
    assert Perm((0, 3, 2, 1)).aftermaxima() == []
    assert Perm((1, 0, 2, 3)).aftermaxima() == []
    assert Perm((1, 0, 3, 2)).aftermaxima() == []
    assert Perm((1, 2, 0, 3)).aftermaxima() == []
    assert Perm((1, 2, 3, 0)).aftermaxima() == []
    assert Perm((1, 3, 0, 2)).aftermaxima() == []
    assert Perm((1, 3, 2, 0)).aftermaxima() == [2]
    assert Perm((2, 0, 1, 3)).aftermaxima() == []
    assert Perm((2, 0, 3, 1)).aftermaxima() == [2]
    assert Perm((2, 1, 0, 3)).aftermaxima() == []
    assert Perm((2, 1, 3, 0)).aftermaxima() == []
    assert Perm((2, 3, 0, 1)).aftermaxima() == []
    assert Perm((2, 3, 1, 0)).aftermaxima() == [1]
    assert Perm((3, 0, 1, 2)).aftermaxima() == []
    assert Perm((3, 0, 2, 1)).aftermaxima() == []
    assert Perm((3, 1, 0, 2)).aftermaxima() == [0]
    assert Perm((3, 1, 2, 0)).aftermaxima() == [0, 2]
    assert Perm((3, 2, 0, 1)).aftermaxima() == [1]
    assert Perm((3, 2, 1, 0)).aftermaxima() == []


def test_count_aftermaxima():
    assert Perm(()).count_aftermaxima() == 0
    assert Perm((0,)).count_aftermaxima() == 0
    assert Perm((0, 1)).count_aftermaxima() == 0
    assert Perm((1, 0)).count_aftermaxima() == 0
    assert Perm((0, 1, 2)).count_aftermaxima() == 0
    assert Perm((0, 2, 1)).count_aftermaxima() == 0
    assert Perm((1, 0, 2)).count_aftermaxima() == 0
    assert Perm((1, 2, 0)).count_aftermaxima() == 1
    assert Perm((2, 0, 1)).count_aftermaxima() == 1
    assert Perm((2, 1, 0)).count_aftermaxima() == 0
    assert Perm((0, 1, 2, 3)).count_aftermaxima() == 0
    assert Perm((0, 1, 3, 2)).count_aftermaxima() == 0
    assert Perm((0, 2, 1, 3)).count_aftermaxima() == 0
    assert Perm((0, 2, 3, 1)).count_aftermaxima() == 1
    assert Perm((0, 3, 1, 2)).count_aftermaxima() == 1
    assert Perm((0, 3, 2, 1)).count_aftermaxima() == 0
    assert Perm((1, 0, 2, 3)).count_aftermaxima() == 0
    assert Perm((1, 0, 3, 2)).count_aftermaxima() == 0
    assert Perm((1, 2, 0, 3)).count_aftermaxima() == 0
    assert Perm((1, 2, 3, 0)).count_aftermaxima() == 0
    assert Perm((1, 3, 0, 2)).count_aftermaxima() == 0
    assert Perm((1, 3, 2, 0)).count_aftermaxima() == 1
    assert Perm((2, 0, 1, 3)).count_aftermaxima() == 0
    assert Perm((2, 0, 3, 1)).count_aftermaxima() == 1
    assert Perm((2, 1, 0, 3)).count_aftermaxima() == 0
    assert Perm((2, 1, 3, 0)).count_aftermaxima() == 0
    assert Perm((2, 3, 0, 1)).count_aftermaxima() == 0
    assert Perm((2, 3, 1, 0)).count_aftermaxima() == 1
    assert Perm((3, 0, 1, 2)).count_aftermaxima() == 0
    assert Perm((3, 0, 2, 1)).count_aftermaxima() == 0
    assert Perm((3, 1, 0, 2)).count_aftermaxima() == 1
    assert Perm((3, 1, 2, 0)).count_aftermaxima() == 2
    assert Perm((3, 2, 0, 1)).count_aftermaxima() == 1
    assert Perm((3, 2, 1, 0)).count_aftermaxima() == 0


def test_foreminima():
    assert Perm(()).foreminima() == []
    assert Perm((0,)).foreminima() == []
    assert Perm((0, 1)).foreminima() == []
    assert Perm((1, 0)).foreminima() == []
    assert Perm((0, 1, 2)).foreminima() == []
    assert Perm((0, 2, 1)).foreminima() == []
    assert Perm((1, 0, 2)).foreminima() == []
    assert Perm((1, 2, 0)).foreminima() == []
    assert Perm((2, 0, 1)).foreminima() == [0]
    assert Perm((2, 1, 0)).foreminima() == []
    assert Perm((0, 1, 2, 3)).foreminima() == []
    assert Perm((0, 1, 3, 2)).foreminima() == []
    assert Perm((0, 2, 1, 3)).foreminima() == []
    assert Perm((0, 2, 3, 1)).foreminima() == []
    assert Perm((0, 3, 1, 2)).foreminima() == []
    assert Perm((0, 3, 2, 1)).foreminima() == []
    assert Perm((1, 0, 2, 3)).foreminima() == []
    assert Perm((1, 0, 3, 2)).foreminima() == []
    assert Perm((1, 2, 0, 3)).foreminima() == []
    assert Perm((1, 2, 3, 0)).foreminima() == []
    assert Perm((1, 3, 0, 2)).foreminima() == []
    assert Perm((1, 3, 2, 0)).foreminima() == []
    assert Perm((2, 0, 1, 3)).foreminima() == [0]
    assert Perm((2, 0, 3, 1)).foreminima() == [0]
    assert Perm((2, 1, 0, 3)).foreminima() == []
    assert Perm((2, 1, 3, 0)).foreminima() == []
    assert Perm((2, 3, 0, 1)).foreminima() == []
    assert Perm((2, 3, 1, 0)).foreminima() == []
    assert Perm((3, 0, 1, 2)).foreminima() == []
    assert Perm((3, 0, 2, 1)).foreminima() == []
    assert Perm((3, 1, 0, 2)).foreminima() == [0]
    assert Perm((3, 1, 2, 0)).foreminima() == [0]
    assert Perm((3, 2, 0, 1)).foreminima() == [1]
    assert Perm((3, 2, 1, 0)).foreminima() == []


def test_count_foreminima():
    assert Perm(()).count_foreminima() == 0
    assert Perm((0,)).count_foreminima() == 0
    assert Perm((0, 1)).count_foreminima() == 0
    assert Perm((1, 0)).count_foreminima() == 0
    assert Perm((0, 1, 2)).count_foreminima() == 0
    assert Perm((0, 2, 1)).count_foreminima() == 0
    assert Perm((1, 0, 2)).count_foreminima() == 0
    assert Perm((1, 2, 0)).count_foreminima() == 0
    assert Perm((2, 0, 1)).count_foreminima() == 1
    assert Perm((2, 1, 0)).count_foreminima() == 0
    assert Perm((0, 1, 2, 3)).count_foreminima() == 0
    assert Perm((0, 1, 3, 2)).count_foreminima() == 0
    assert Perm((0, 2, 1, 3)).count_foreminima() == 0
    assert Perm((0, 2, 3, 1)).count_foreminima() == 0
    assert Perm((0, 3, 1, 2)).count_foreminima() == 0
    assert Perm((0, 3, 2, 1)).count_foreminima() == 0
    assert Perm((1, 0, 2, 3)).count_foreminima() == 0
    assert Perm((1, 0, 3, 2)).count_foreminima() == 0
    assert Perm((1, 2, 0, 3)).count_foreminima() == 0
    assert Perm((1, 2, 3, 0)).count_foreminima() == 0
    assert Perm((1, 3, 0, 2)).count_foreminima() == 0
    assert Perm((1, 3, 2, 0)).count_foreminima() == 0
    assert Perm((2, 0, 1, 3)).count_foreminima() == 1
    assert Perm((2, 0, 3, 1)).count_foreminima() == 1
    assert Perm((2, 1, 0, 3)).count_foreminima() == 0
    assert Perm((2, 1, 3, 0)).count_foreminima() == 0
    assert Perm((2, 3, 0, 1)).count_foreminima() == 0
    assert Perm((2, 3, 1, 0)).count_foreminima() == 0
    assert Perm((3, 0, 1, 2)).count_foreminima() == 0
    assert Perm((3, 0, 2, 1)).count_foreminima() == 0
    assert Perm((3, 1, 0, 2)).count_foreminima() == 1
    assert Perm((3, 1, 2, 0)).count_foreminima() == 1
    assert Perm((3, 2, 0, 1)).count_foreminima() == 1
    assert Perm((3, 2, 1, 0)).count_foreminima() == 0
>>>>>>> 6411ca8c
<|MERGE_RESOLUTION|>--- conflicted
+++ resolved
@@ -3536,7 +3536,7 @@
     assert Perm((3, 2, 1, 0)).count_afterminima() == 0
 
 
-<<<<<<< HEAD
+
 def test_matrix_class():
     assert Matrix(0) == Matrix(0)
     matrix = Matrix(size=3, elements={(0, 0): 1, (0, 1): 1, (0, 2): 1})
@@ -3677,7 +3677,7 @@
         .apply_perm(Perm.random(4), row=False)
         .apply_perm(Perm.random(4))
     )
-=======
+
 def test_aftermaxima():
     assert Perm(()).aftermaxima() == []
     assert Perm((0,)).aftermaxima() == []
@@ -3823,5 +3823,4 @@
     assert Perm((3, 1, 0, 2)).count_foreminima() == 1
     assert Perm((3, 1, 2, 0)).count_foreminima() == 1
     assert Perm((3, 2, 0, 1)).count_foreminima() == 1
-    assert Perm((3, 2, 1, 0)).count_foreminima() == 0
->>>>>>> 6411ca8c
+    assert Perm((3, 2, 1, 0)).count_foreminima() == 0