--- conflicted
+++ resolved
@@ -11,11 +11,7 @@
 
 setup(
     name="permuta",
-<<<<<<< HEAD
-    version="1.2.1",
-=======
     version="1.4.0",
->>>>>>> bd14f64f
     author="Permuta Triangle",
     author_email="permutatriangle@gmail.com",
     description="A comprehensive high performance permutation library.",
@@ -30,16 +26,7 @@
     },
     packages=find_packages(),
     long_description=read("README.rst"),
-<<<<<<< HEAD
-    setup_requires=["pytest-runner==5.2"],
-    tests_require=["pytest==5.4.2",
-                   "pytest-cov==2.8.1",
-                   "pytest-pep8==1.0.6",
-                   "pytest-isort==1.0.0"],
-    python_requires='>=3.5',
-=======
     python_requires=">=3.6",
->>>>>>> bd14f64f
     classifiers=[
         "Development Status :: 5 - Production/Stable",
         "Intended Audience :: Education",
