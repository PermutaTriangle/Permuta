--- conflicted
+++ resolved
@@ -27,11 +27,7 @@
     long_description=read("README.rst"),
     setup_requires=["pytest-runner==5.1"],
     tests_require=["pytest==5.2.0",
-<<<<<<< HEAD
                    "pytest-cov==2.8.0",
-=======
-                   "pytest-cov==2.7.1",
->>>>>>> 2a625a1a
                    "pytest-pep8==1.0.6",
                    "pytest-isort==0.3.1"],
     python_requires='>=3.5',
