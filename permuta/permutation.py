--- conflicted
+++ resolved
@@ -40,18 +40,12 @@
         return any( True for _ in self.occurrences_in(perm) )
 
     def count_occurrences_in(self, perm):
-<<<<<<< HEAD
-        """Returns the number of occurrences of the pattern perm in the permutation self
-        """
-        return sum( 1 for _ in self.occurrences_in(perm) )
-=======
         """Count the number of occurrences of the pattern self in the permutation perm."""
         return sum(1 for _ in self.occurrences_in(perm))
->>>>>>> 630c77f7
 
     def count_occurrences_of(self, patt):
         """Count the number of occurrences of the pattern patt in the permutation self."""
-        return sum(1 for _ in patt.occurrences_in(self))
+        return patt.count_occurrences_in(self)
 
     def occurrences_in(self, perm):
         """Find all indices of occurrences of self in perm.
