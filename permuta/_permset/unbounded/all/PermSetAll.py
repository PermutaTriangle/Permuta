--- conflicted
+++ resolved
@@ -8,12 +8,8 @@
 from math import factorial
 
 from permuta import Perm
-<<<<<<< HEAD
-from permuta.misc import catalan
-=======
 from permuta._permset import PermSetBase
 from permuta._permset.unbounded import PermSetUnbounded
->>>>>>> 7485b471
 
 
 if sys.version_info.major == 2:
