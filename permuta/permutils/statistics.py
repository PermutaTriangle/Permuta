--- conflicted
+++ resolved
@@ -34,11 +34,8 @@
         ("Longest decreasing subsequence", Perm.length_of_longestrun_descending),
         ("Depth", Perm.depth),
         ("Number of bounces", Perm.count_bounces),
-<<<<<<< HEAD
+        ("Maximum drop size", Perm.max_drop_size),
         ("Number of primes in the column sums", Perm.count_column_sum_primes),
-=======
-        ("Maximum drop size", Perm.max_drop_size),
->>>>>>> 3cca7664
     )
 
     @staticmethod
