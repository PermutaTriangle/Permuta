import bisect
from .permutation import Permutation

def _rot_right(n,pos):
    x,y = pos
    assert 0 <= x < n+1
    assert 0 <= y < n+1
    return (y,n-x)

class MeshPattern(object):
    def __init__(self, perm, mesh):
        self.perm = perm
        self.mesh = set(mesh)

    def contained_in(self, perm):

        def contains(i, now):
            if len(now) == len(self.perm):
                st = sorted(now)
                x = 0
                for k in perm:
                    if x < len(now) and k == now[x]:
                        x += 1
                    else:
                        y = bisect.bisect_left(st, k)
                        if (x,y) in self.mesh:
                            return False
                return True

            if i == len(perm):
                return False

            nxt = now + [perm[i]]
            if Permutation.to_standard(nxt) == Permutation.to_standard(self.perm[:len(nxt)]):
                if contains(i+1, nxt):
                    return True

            return contains(i+1, now)

        return contains(0, [])

    def rotate_right(self):
        return MeshPattern(self.perm.rotate_right(), set([ _rot_right(len(self.perm), pos) for pos in self.mesh ]))

    def _can_shade(self, pos):
        i,j = pos
        if (i,j) in self.mesh: return False
        if i-1 < 0 or self.perm[i-1] != j: return False
        if (i-1,j-1) in self.mesh: return False
        c = 0
        if (i,j-1) in self.mesh: c += 1
        if (i-1,j) in self.mesh: c += 1
        if c == 2: return False
        for l in range(len(self.perm)+1):
            if l == i-1 or l == i: continue
            if (l,j-1) in self.mesh and (l,j) not in self.mesh:
                return False
        for l in range(len(self.perm)+1):
            if l == j-1 or l == j: continue
            if (i-1,l) in self.mesh and (i,l) not in self.mesh:
                return False
        return (i-1,j-1)

    def can_shade(self, pos):
        mp = self
        poss = []
        for i in range(4):
            ans = mp._can_shade(pos)
            if ans:
                for j in range((-i)%4):
                    ans = _rot_right(len(self.perm)-1, ans)
                poss.append(ans[1]+1)
            mp = mp.rotate_right()
            pos = _rot_right(len(self.perm), pos)
        return poss

    def _can_shade2(self, pos1, pos2):
        if pos1[1] < pos2[1]:
            pos1, pos2 = pos2, pos1
        if pos1[0] == 0 or self.perm[pos1[0]-1] != pos1[1]:
            return False
        if pos1[0] != pos2[0] or pos1[1]-1 != pos2[1]:
            return False

        if pos1 in self.mesh:
            return False
        if pos2 in self.mesh:
            return False
        if (pos1[0]-1,pos1[1]) in self.mesh:
            return False
        if (pos2[0]-1,pos2[1]) in self.mesh:
            return False
        for y in range(len(self.perm) + 1):
            if y == pos1[1] or y == pos1[1] - 1: continue
            if (pos1[0] - 1, y) in self.mesh and (pos1[0], y) not in self.mesh:
                return False
        for x in range(len(self.perm) + 1):
            if x == pos1[0] or x == pos1[0] - 1: continue
            if ((x,pos1[1]) in self.mesh) != ((x,pos2[1]) in self.mesh):
                return False
        return (pos1[0]-1, pos1[1]-1)

    def can_shade2(self, pos1, pos2):
        mp = self
        poss = []
        for i in range(4):
            ans = mp._can_shade2(pos1, pos2)
            if ans:
                for j in range((-i)%4):
                    ans = _rot_right(len(self.perm)-1, ans)
                poss.append(ans[1]+1)
            mp = mp.rotate_right()
            pos1 = _rot_right(len(self.perm), pos1)
            pos2 = _rot_right(len(self.perm), pos2)
        return poss

    def shade(self, pos):
        if type(pos) is list:
            pos = set(pos)
        elif type(pos) is not set:
            pos = set([pos])
        return MeshPattern(self.perm, self.mesh | pos)

<<<<<<< HEAD


    def sub_mesh(self, positions):
        positions = sorted(positions)
        def is_shaded(left, right, lower, upper):
            shades = [ m for m in self.mesh if left <= m[0] < right and lower <= m[1] < upper ]
            points = [ i for i in range(len(self.perm.perm)) if left < i+1 < right and lower < self.perm.perm[i] < upper]
            return len(shades) == (right-left)*(upper-lower) and points == []
        new_perm = Permutation.to_standard([self.perm.perm[i-1] for i in positions])
        hor_lines = sorted([0] + [ self.perm.perm[i-1] for i in positions ] + [len(self.perm.perm) + 1])
        ver_lines = sorted([0] + positions + [len(self.perm.perm) + 1])

        mesh = set()
        for i in range(len(ver_lines)-1):
            for j in range(len(hor_lines)-1):
                if is_shaded(ver_lines[i], ver_lines[i+1], hor_lines[j], hor_lines[j+1]):
                    mesh.add((i,j))

        return MeshPattern(new_perm, mesh)



=======
    def add_point(self, x, y, shade_dir=-1, safe=True):
        """
            shade_dir:
                -1: don't shade
                0: shade east
                1: shade north
                2: shade west
                3: shade south
        """

        if safe:
            assert (x,y) not in self.mesh

        perm = [ v if v < y+1 else v+1 for v in self.perm ]
        nperm = perm[:x] + [y+1] + perm[x:]
        nmesh = set()
        for (a,b) in self.mesh:
            if a < x:
                nx = [a]
            elif a == x:
                nx = [a,a+1]
            else:
                nx = [a+1]

            if b < y:
                ny = [b]
            elif b == y:
                ny = [b,b+1]
            else:
                ny = [b+1]

            for na in nx:
                for nb in ny:
                    nmesh.add((na,nb))

        if shade_dir == 0:
            nmesh.add((x+1,y))
            nmesh.add((x+1,y+1))
        elif shade_dir == 1:
            nmesh.add((x,y+1))
            nmesh.add((x+1,y+1))
        elif shade_dir == 2:
            nmesh.add((x,y))
            nmesh.add((x,y+1))
        elif shade_dir == 3:
            nmesh.add((x,y))
            nmesh.add((x+1,y))

        return MeshPattern(nperm, nmesh)
>>>>>>> f464149a

    def __len__(self):
        return len(self.perm)

    def __eq__(self, other):
        return self.perm == other.perm and self.mesh == other.mesh

    def __hash__(self):
        return hash((self.perm, tuple(sorted(self.mesh))))

    def __repr__(self):
        return 'MeshPattern(%s, %s)' % (repr(self.perm), repr(self.mesh))

    def __str__(self):
        n = len(self.perm)
        arr = [ [ ((str(n-(i-1)//2) if n < 10 else 'o') if self.perm[(j-1)/2] == n-(i-1)//2 else '+') if j % 2 != 0 and i % 2 != 0 else '|' if j % 2 != 0 else '-' if i % 2 != 0 else ('#' if ((j-1)/2+1, n-(i-1)/2-1) in self.mesh else ' ') for j in range(2*n+1) ] for i in range(2*n+1) ]
        return '\n'.join( ''.join(line) for line in arr )
<|MERGE_RESOLUTION|>--- conflicted
+++ resolved
@@ -121,30 +121,29 @@
             pos = set([pos])
         return MeshPattern(self.perm, self.mesh | pos)
 
-<<<<<<< HEAD
-
-
     def sub_mesh(self, positions):
+        """
+            positions: 1-based indices of points
+        """
         positions = sorted(positions)
+        perm = self.perm
+        assert(set(positions) <= set(self.perm.perm))
         def is_shaded(left, right, lower, upper):
             shades = [ m for m in self.mesh if left <= m[0] < right and lower <= m[1] < upper ]
-            points = [ i for i in range(len(self.perm.perm)) if left < i+1 < right and lower < self.perm.perm[i] < upper]
+            points = [ i for i in range(len(perm)) if left < i+1 < right and lower < perm[i] < upper]
             return len(shades) == (right-left)*(upper-lower) and points == []
-        new_perm = Permutation.to_standard([self.perm.perm[i-1] for i in positions])
-        hor_lines = sorted([0] + [ self.perm.perm[i-1] for i in positions ] + [len(self.perm.perm) + 1])
-        ver_lines = sorted([0] + positions + [len(self.perm.perm) + 1])
-
-        mesh = set()
+        nperm = Permutation.to_standard([perm[i-1] for i in positions])
+        hor_lines = sorted([0] + [ perm[i-1] for i in positions ] + [len(perm) + 1])
+        ver_lines = sorted([0] + positions + [len(perm) + 1])
+
+        nmesh = set()
         for i in range(len(ver_lines)-1):
             for j in range(len(hor_lines)-1):
                 if is_shaded(ver_lines[i], ver_lines[i+1], hor_lines[j], hor_lines[j+1]):
-                    mesh.add((i,j))
-
-        return MeshPattern(new_perm, mesh)
-
-
-
-=======
+                    nmesh.add((i,j))
+
+        return MeshPattern(nperm, nmesh)
+
     def add_point(self, x, y, shade_dir=-1, safe=True):
         """
             shade_dir:
@@ -193,8 +192,7 @@
             nmesh.add((x,y))
             nmesh.add((x+1,y))
 
-        return MeshPattern(nperm, nmesh)
->>>>>>> f464149a
+        return MeshPattern(Permutation(nperm), nmesh)
 
     def __len__(self):
         return len(self.perm)
