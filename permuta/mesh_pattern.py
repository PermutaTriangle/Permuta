--- conflicted
+++ resolved
@@ -144,11 +144,7 @@
 
         return MeshPattern(nperm, nmesh)
 
-<<<<<<< HEAD
-    def add_point(self, b, shade_dir=-1, safe=True):
-=======
     def add_point(self, (x, y), shade_dir=-1, safe=True):
->>>>>>> 7a5c0caa
         """
             shade_dir:
                 -1: don't shade
@@ -158,7 +154,6 @@
                 3: shade south
         """
 
-        x,y = b
         if safe:
             assert (x,y) not in self.mesh
 
