--- conflicted
+++ resolved
@@ -7,11 +7,7 @@
 import random
 import sys
 
-<<<<<<< HEAD
-from permuta._interfaces import Pattern, Flippable, Rotatable, Shiftable
-=======
 from permuta.interfaces import Pattern, Flippable, Rotatable, Shiftable
->>>>>>> 7485b471
 from permuta.misc import left_floor_and_ceiling
 
 if sys.version_info.major == 2:
