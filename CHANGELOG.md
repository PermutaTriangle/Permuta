# Changelog
All notable changes to this project will be documented in this file.

The format is based on [Keep a Changelog](http://keepachangelog.com/en/1.0.0/)
and this project adheres to [Semantic Versioning](http://semver.org/spec/v2.0.0.html).

## Unreleased
### Added
<<<<<<< HEAD
 - Bijection class for known bijection.
 - An implementation of the Simion and Schmidt bijection.
=======
  - Matrix object
  - Function: Create Perm from a Matrix
  - Function: Create Matrix from Perm
  - Function: Get the slope between 2 indices
  - Function: Tells if perm is a Costas array
>>>>>>> 58a070d8

## 2.1.0 - 2021-06-14
### Added
 - Statistic: bounce of a permutation.
 - Statistic: maximum drop size.
 - Statistic: number of primes in the column sums.
 - Statistic: holeyness of a permutation.
 - Algorithm: `pop stack sort`.
 - Statistic: count stack sorts.
 - Statistic: count pop stack sorts.
 - Statistic: Pinnacle set and number of pinnacles.

### Changed
  - Functions for ascents and descents now take an optional argument to specify what step size to calculate.
  - Moved sorting functions from `permuta/bisc/perm_properties.py` to `permuta/patterns/perm.py`.

## 2.0.3 - 2021-04-28
### Added
 - using Github Actions for testing and deployment
 - `containment_to_tikz` method in `Perm` that returns an iterator of tikz pictures
   displaying occurrences of classical patterns in self.
 - `permuta.permutils.PermutationStatistic` to check statistic distribution in
   classes and preservation and transformation in bijections.

### Deprecated
 - Python 3.6 is no longer supported

## 2.0.2 - 2020-08-06
### Fixed
  - Include the type hints in the pypi release.

## 2.0.1 - 2020-07-23
### Fixed
  - Typing for `apply` in `Perm` fixed. It is now of the same base type as argument.

## 2.0.0 - 2020-07-20
### Added
  - Two new tools added to permtools. A command to check if a class has a regular
    insertion encoding, and a command to compute the lexicographically minimal
    basis.
  - Typing
  - pylint
  - `clear_cache` method in `Perm` and `Av`
  - `up_to_length`, `of_length`, `first` iterators in Perm and Av
  - `to_svg` for all patterns
  - `show` method for all patterns (opens browser tab)
  - Functions returning list (or other data structures) made into generators when possible
  - `BivincularPatt`, `VincularPatt`, `CovincularPatt` patterns,
  - `dihedral_group` generator added to `permutils`
  - `from_string` method to `Basis` and `Av`. It accepts both 0 and 1 based perms
    seperated by anything
  - Check if polynomial added to `cli`, which can be used with the `poly` command

### Fixed
  - Bisc's resource files now included with pypi package

### Changed
  - Type and condition checking and Exception throwing changed to assertions
  - `Basis` moved to `permset` module
  - `gen_meshpatt` moved to meshpatt as `of_length` generator
  - Client now uses `Basis.from_string` to parse basis

### Removed
  - Permsets and their interfaces
  - Unused algorithms and utils
  - Symmetric interfaces
  - All rotate function other than `rotate`
  - `descriptors` module
  - sympy dependency

## 1.5.0 - 2020-06-23
## Added
- A quick command line interface to compute the enumeration of a permutation class.
- `Perm.skew_decomposition` and `Perm.sum_decomposition` methods.

## 1.4.2 - 2020-06-17
### Fixed
- Make `permuta.bisc.permsets` a proper package.

## 1.4.1 - 2020-06-12
### Removed
- The unused `permuta.misc.misc` module

### Fixed
- Installation on windows

## 1.4.0 - 2020-05-11
### Added
- The BiSC algorithm that can tell you what mesh patterns are avoided by a set
  of permutations.

### Changed
- Updated `__str__` method of `Av` and `MeshPatt`.
- Introduce a more efficient algorithm to build permutation in a permutation
  class.

### Fixed
- `Av([])` returns `PermSetAll()`

### Removed
- Support for Python 3.5 and earlier

## [1.3.0] - 2019-12-16
### Added
- `MeshPatt`s are now comparable (i.e. a mesh patt is always less then,
  equal to or greater than another mesh patt) and therefore sortable
- Added enumeration strategies that can point out to useful results to find the
  enumeration of a permutation class.

## [1.2.1] - 2019-09-10
### Fixed
- Allow for a mix of permutation and mesh patterns in MeshBasis

## [1.2.0] - 2019-09-05
### Added
- The `occurences_in` method of permutation can can handle coloured
  permutations.
- Support for containment of mesh pattern in a mesh pattern.

## [1.1.0] - 2019-08-26
### Added
- The ascii_plot, and to_tikz method in MeshPatt
- is_subclass method in Av
- Support for avoidance of mesh patterns with `Av`
### Removed
- The broken latex method in MeshPatt
### Fixed
- Wrong examples in the README. README.rst is now tested

## [1.0.0] - 2019-04-15
### Added
- Made master branch deploy to PyPi.
- Added testing for Python 3.7 and 3.8.
- Added a from integer method, for creating a Perm from integer.
- Added inversions and non-inversions function that yield pairs.
### Changed
- Updated repr and str methods to Av, PermSetAll and PermSetStatic.
- The string of a Perm is now one-line notation.
- Can no longer initialise Perm with an integer.
### Removed
- The demo.
- Broken plot function
- Support for Python 3.4 and earlier.
### Fixed
- The ascii plot, and to_tikz method in Perm.
- Bug in polynomial checker.

## [0.1.1] - 2017-03-05
### Added
- Readme was rewritten in ReST.
- Classifiers and python versions added to setup.py.

## [0.1.0] - 2017-03-05
### Added
- This CHANGELOG file.
- Package added to PYPI
- Tests passing.
- Conforming to PEP8.<|MERGE_RESOLUTION|>--- conflicted
+++ resolved
@@ -6,16 +6,13 @@
 
 ## Unreleased
 ### Added
-<<<<<<< HEAD
  - Bijection class for known bijection.
  - An implementation of the Simion and Schmidt bijection.
-=======
   - Matrix object
   - Function: Create Perm from a Matrix
   - Function: Create Matrix from Perm
   - Function: Get the slope between 2 indices
   - Function: Tells if perm is a Costas array
->>>>>>> 58a070d8
 
 ## 2.1.0 - 2021-06-14
 ### Added
