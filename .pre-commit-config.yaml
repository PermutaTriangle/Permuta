repos:
  - repo: https://github.com/psf/black
<<<<<<< HEAD
    rev: 21.10b0
=======
    rev: 22.10.0
>>>>>>> 77b20dec
    hooks:
      - id: black<|MERGE_RESOLUTION|>--- conflicted
+++ resolved
@@ -1,9 +1,5 @@
 repos:
   - repo: https://github.com/psf/black
-<<<<<<< HEAD
-    rev: 21.10b0
-=======
     rev: 22.10.0
->>>>>>> 77b20dec
     hooks:
       - id: black